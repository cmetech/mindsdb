Werkzeug==1.0.1
<<<<<<< HEAD
lightwood >= 23.6.4.0, < 23.7.1.0
=======
lightwood >= 23.7.1.0, < 23.7.2.0
>>>>>>> 0ccc96fe
markupsafe == 2.0.1
flask-restx >= 1.0.1, < 2.0.0
flask >= 1.0, < 2.0
itsdangerous==2.0.1
jinja2<3.1.0
python-multipart >= 0.0.5
pyparsing == 2.3.1
cryptography>=35.0
psycopg[binary] >= 1.15.3
psycopg2-binary
python-tds >= 1.10.0
waitress >= 1.4.4
pymongo[srv] >= 4.1.1
setuptools
psutil
sqlalchemy >= 1.4.29, < 2.0.0
alembic >= 1.3.3
sentry-sdk
walrus==0.8.2
flask-compress >= 1.0.0
appdirs >= 1.0.0
mindsdb-sql >= 0.6.5, < 0.7.0
mindsdb-evaluator >= 0.0.7, < 0.1.0
checksumdir >= 1.2.0
duckdb == 0.6.0
requests >= 2.0.0
mysql-connector-python
clickhouse-driver
clickhouse-sqlalchemy
charset-normalizer
pyOpenSSL >= 22.0.0
pydateinfer==0.3.0
pyarrow >= 10.0.1, < 10.1.0
dataprep_ml
python-magic >= 0.4.27
openpyxl >= 3.1.1
dill == 0.3.6
slack_sdk<|MERGE_RESOLUTION|>--- conflicted
+++ resolved
@@ -1,9 +1,5 @@
 Werkzeug==1.0.1
-<<<<<<< HEAD
-lightwood >= 23.6.4.0, < 23.7.1.0
-=======
 lightwood >= 23.7.1.0, < 23.7.2.0
->>>>>>> 0ccc96fe
 markupsafe == 2.0.1
 flask-restx >= 1.0.1, < 2.0.0
 flask >= 1.0, < 2.0
