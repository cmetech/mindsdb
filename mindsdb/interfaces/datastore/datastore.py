import json
import shutil
import os
from pathlib import Path

import pandas as pd
from mindsdb_sql import parse_sql

import mindsdb_datasources
from mindsdb.__about__ import __version__ as mindsdb_version
from mindsdb.interfaces.model.model_interface import ModelInterface
from mindsdb_datasources import (
    FileDS, ClickhouseDS, MariaDS, MySqlDS, PostgresDS, MSSQLDS, MongoDS,
    SnowflakeDS, AthenaDS, CassandraDS, ScyllaDS, TrinoDS
)
from mindsdb.utilities.config import Config
from mindsdb.utilities.log import log
from mindsdb.utilities.json_encoder import CustomJSONEncoder
from mindsdb.utilities.with_kwargs_wrapper import WithKWArgsWrapper
from mindsdb.interfaces.storage.db import session, Dataset, Semaphor, Predictor, Analysis, File
from mindsdb.interfaces.storage.fs import FsStore
from mindsdb.interfaces.database.integrations import IntegrationController
from mindsdb.interfaces.database.views import ViewController


class QueryDS:
    def __init__(self, query, source, source_type, company_id):
        self.query = query
        self.source = source
        self.source_type = source_type
        self.company_id = company_id

    def query(self, q):
        pass

    @property
    def df(self):
        view_interface = WithKWArgsWrapper(
            ViewController(),
            company_id=self.company_id
        )

        integration_controller = WithKWArgsWrapper(
            IntegrationController(),
            company_id=self.company_id
        )

        data_store = WithKWArgsWrapper(
            DataStore(),
            company_id=self.company_id
        )

        query = self.query
        if self.source_type == 'view_query':
            if isinstance(query, str):
                query = parse_sql(query, dialect='mysql')

            table = query.from_table.parts[-1]
            view_metadata = view_interface.get(name=table)

            integration = integration_controller.get_by_id(view_metadata['integration_id'])
            integration_name = integration['name']

            dataset_name = data_store.get_vacant_name(table)
            data_store.save_datasource(dataset_name, integration_name, {'query': view_metadata['query']})
            try:
                dataset_object = data_store.get_datasource_obj(dataset_name)
                data_df = dataset_object.df
            finally:
                data_store.delete_datasource(dataset_name)
        else:
            raise Exception(f'Unknown source_type: {self.source_type}')
        return data_df


class DataStore():
    def __init__(self):
        self.config = Config()
        self.fs_store = FsStore()
        self.dir = self.config['paths']['datasources']
        self.model_interface = ModelInterface()

    def get_analysis(self, name, company_id=None):
        dataset_record = session.query(Dataset).filter_by(company_id=company_id, name=name).first()
        if dataset_record.analysis_id is None:
            return None
        analysis_record = session.query(Analysis).get(dataset_record.analysis_id)
        if analysis_record is None:
            return None
        analysis = json.loads(analysis_record.analysis)
        return analysis

    def start_analysis(self, name, company_id=None):
        dataset_record = session.query(Dataset).filter_by(company_id=company_id, name=name).first()
        if dataset_record.analysis_id is not None:
            return None

        semaphor_record = session.query(Semaphor).filter_by(
            company_id=company_id,
            entity_id=dataset_record.id,
            entity_type='dataset'
        ).first()

        if semaphor_record is None:
            semaphor_record = Semaphor(
                company_id=company_id,
                entity_id=dataset_record.id,
                entity_type='dataset',
                action='write'
            )
            session.add(semaphor_record)
            session.commit()
        else:
            return

        try:
            analysis = self.model_interface.analyse_dataset(
                ds=self.get_datasource_obj(name, raw=True, company_id=company_id),
                company_id=company_id
            )
            dataset_record = session.query(Dataset).filter_by(company_id=company_id, name=name).first()
            analysis_record = Analysis(analysis=json.dumps(analysis, cls=CustomJSONEncoder))
            session.add(analysis_record)
            session.flush()
            dataset_record.analysis_id = analysis_record.id
            session.commit()
        except Exception as e:
            log.error(e)
        finally:
            semaphor_record = session.query(Semaphor).filter_by(company_id=company_id, entity_id=dataset_record.id, entity_type='dataset').first()
            session.delete(semaphor_record)
            session.commit()

    def get_datasets(self, name=None, company_id=None):
        dataset_arr = []
        if name is not None:
            dataset_record_arr = session.query(Dataset).filter_by(company_id=company_id, name=name)
        else:
            dataset_record_arr = session.query(Dataset).filter_by(company_id=company_id)
        for dataset_record in dataset_record_arr:
            try:
                if dataset_record.data is None:
                    continue
                dataset = json.loads(dataset_record.data)
                dataset['created_at'] = dataset_record.created_at
                dataset['updated_at'] = dataset_record.updated_at
                dataset['name'] = dataset_record.name
                dataset['id'] = dataset_record.id
                dataset_arr.append(dataset)
            except Exception as e:
                log.error(e)
        return dataset_arr

    def get_files_names(self, company_id=None):
        """ return list of files names
        """
        return [x[0] for x in session.query(File.name).filter_by(company_id=company_id)]

    def get_file_meta(self, name, company_id=None):
        file_record = session.query(File).filter_by(company_id=company_id, name=name).first()
        if file_record is None:
            return None
<<<<<<< HEAD

=======
>>>>>>> 755b8adc
        columns = file_record.columns
        if isinstance(columns, str):
            columns = json.loads(columns)
        return {
            'name': file_record.name,
            'columns': columns,
            'row_count': file_record.row_count
        }

    def get_data(self, name, where=None, limit=None, offset=None, company_id=None):
        offset = 0 if offset is None else offset
        ds = self.get_datasource_obj(name, company_id=company_id)

        if ds is None:
            raise Exception(f'Unknown file: {name}')
        if limit is not None:
            # @TODO Add `offset` to the `filter` method of the datasource and get rid of `offset`
            filtered_ds = ds.filter(where=where, limit=limit + offset).iloc[offset:]
        else:
            filtered_ds = ds.filter(where=where)

        filtered_ds = filtered_ds.where(pd.notnull(filtered_ds), None)
        data = filtered_ds.to_dict(orient='records')
        return {
            'data': data,
            'rowcount': len(ds),
            'columns_names': list(data[0].keys())
        }

    def get_datasource(self, name, company_id=None):
        dataset_arr = self.get_datasets(name, company_id=company_id)
        if len(dataset_arr) == 1:
            return dataset_arr[0]
        # @TODO: Remove when db swithc is more stable, this should never happen, but good santiy check while this is kinda buggy
        elif len(dataset_arr) > 1:
            log.error('Two or more dataset with the same name, (', len(dataset_arr), ') | Full list: ', dataset_arr)
            raise Exception('Two or more dataset with the same name')
        return None

    def delete_datasource(self, name, company_id=None):
        dataset_record = Dataset.query.filter_by(company_id=company_id, name=name).first()
        if not Config()["force_dataset_removing"]:
            linked_models = Predictor.query.filter_by(company_id=company_id, dataset_id=dataset_record.id).all()
            if linked_models:
                raise Exception("Can't delete {} dataset because there are next models linked to it: {}".format(name, [model.name for model in linked_models]))
        session.query(Semaphor).filter_by(
            company_id=company_id, entity_id=dataset_record.id, entity_type='dataset'
        ).delete()
        session.delete(dataset_record)
        session.commit()
        self.fs_store.delete(f'datasource_{company_id}_{dataset_record.id}')  # TODO del in future
        try:
            shutil.rmtree(os.path.join(self.dir, f'{company_id}@@@@@{name}'))
        except Exception:
            pass

    def get_vacant_name(self, base=None, company_id=None):
        ''' returns name of dataset, which starts from 'base' and ds with that name is not exists yet
        '''
        if base is None:
            base = 'dataset'
        datasets = session.query(Dataset.name).filter_by(company_id=company_id).all()
        datasets_names = [x[0] for x in datasets]
        if base not in datasets_names:
            return base
        for i in range(1, 1000):
            candidate = f'{base}_{i}'
            if candidate not in datasets_names:
                return candidate
        raise Exception(f"Can not find appropriate name for dataset '{base}'")

    def create_datasource(self, source_type, source, file_path=None, company_id=None):
        integration_controller = IntegrationController()
        if source_type == 'view_query':
            dsClass = QueryDS
            creation_info = {
                'class': dsClass.__name__,
                'args': [],
                'kwargs': {
                    'query': source['query'],
                    'source': source['source'],   # view
                    'source_type': source_type,
                    'company_id': company_id
                }
            }

            ds = dsClass(**creation_info['kwargs'])
        elif source_type == 'file':
            file_name = source.get('mindsdb_file_name')
            file_record = session.query(File).filter_by(company_id=company_id, name=file_name).first()
            if file_record is None:
                raise Exception(f"Cant find file '{file_name}'")
            remote_file_path = f'file_{company_id}_{file_record.id}'
            self.fs_store.get(remote_file_path, remote_file_path, self.dir)
            kwargs = {}
            query = source.get('query')
            if query is not None:
                kwargs['query'] = query

            path = Path(self.dir).joinpath(remote_file_path).joinpath(file_record.source_file_path)

            creation_info = {
                'class': 'FileDS',
                'args': [str(path)],
                'kwargs': kwargs
            }
            ds = FileDS(str(path), **kwargs)

        elif integration_controller.get(source_type, company_id) is not None:
            integration = integration_controller.get(source_type, company_id)

            ds_class_map = {
                'clickhouse': ClickhouseDS,
                'mariadb': MariaDS,
                'mysql': MySqlDS,
                'singlestore': MySqlDS,
                'postgres': PostgresDS,
                'cockroachdb': PostgresDS,
                'mssql': MSSQLDS,
                'mongodb': MongoDS,
                'snowflake': SnowflakeDS,
                'athena': AthenaDS,
                'cassandra': CassandraDS,
                'scylladb': ScyllaDS,
                'trinodb': TrinoDS,
                'questdb': PostgresDS
            }

            try:
                dsClass = ds_class_map[integration['type']]
            except KeyError:
                raise KeyError(f"Unknown DS type: {source_type}, type is {integration['type']}")

            if dsClass is None:
                raise Exception(f"Unsupported dataset: {source_type}, type is {integration['type']}, please install required dependencies!")

            if integration['type'] in ['clickhouse']:
                creation_info = {
                    'class': dsClass.__name__,
                    'args': [],
                    'kwargs': {
                        'query': source['query'],
                        'user': integration['user'],
                        'password': integration['password'],
                        'host': integration['host'],
                        'port': integration['port']
                    }
                }
                ds = dsClass(**creation_info['kwargs'])

            elif integration['type'] in ['mssql', 'postgres', 'cockroachdb', 'mariadb', 'mysql', 'singlestore', 'cassandra', 'scylladb', 'questdb']:
                creation_info = {
                    'class': dsClass.__name__,
                    'args': [],
                    'kwargs': {
                        'query': source['query'],
                        'user': integration['user'],
                        'password': integration['password'],
                        'host': integration['host'],
                        'port': integration['port']
                    }
                }
                kwargs = creation_info['kwargs']

                integration_folder_name = f'integration_files_{company_id}_{integration["id"]}'
                if integration['type'] in ('mysql', 'mariadb'):
                    kwargs['ssl'] = integration.get('ssl')
                    kwargs['ssl_ca'] = integration.get('ssl_ca')
                    kwargs['ssl_cert'] = integration.get('ssl_cert')
                    kwargs['ssl_key'] = integration.get('ssl_key')
                    for key in ['ssl_ca', 'ssl_cert', 'ssl_key']:
                        if isinstance(kwargs[key], str) and len(kwargs[key]) > 0:
                            kwargs[key] = os.path.join(
                                self.integrations_dir,
                                integration_folder_name,
                                kwargs[key]
                            )
                elif integration['type'] in ('cassandra', 'scylla'):
                    kwargs['secure_connect_bundle'] = integration.get('secure_connect_bundle')
                    if (
                        isinstance(kwargs['secure_connect_bundle'], str)
                        and len(kwargs['secure_connect_bundle']) > 0
                    ):
                        kwargs['secure_connect_bundle'] = os.path.join(
                            self.integrations_dir,
                            integration_folder_name,
                            kwargs['secure_connect_bundle']
                        )

                if 'database' in integration:
                    kwargs['database'] = integration['database']

                if 'database' in source:
                    kwargs['database'] = source['database']

                ds = dsClass(**kwargs)

            elif integration['type'] == 'snowflake':
                creation_info = {
                    'class': dsClass.__name__,
                    'args': [],
                    'kwargs': {
                        'query': source['query'],
                        'schema': source.get('schema', integration['schema']),
                        'warehouse': source.get('warehouse', integration['warehouse']),
                        'database': source.get('database', integration['database']),
                        'host': integration['host'],
                        'password': integration['password'],
                        'user': integration['user'],
                        'account': integration['account']
                    }
                }

                ds = dsClass(**creation_info['kwargs'])

            elif integration['type'] == 'mongodb':
                if isinstance(source['find'], str):
                    source['find'] = json.loads(source['find'])
                creation_info = {
                    'class': dsClass.__name__,
                    'args': [],
                    'kwargs': {
                        'database': source['database'],
                        'collection': source['collection'],
                        'query': source['find'],
                        'user': integration['user'],
                        'password': integration['password'],
                        'host': integration['host'],
                        'port': integration['port']
                    }
                }

                ds = dsClass(**creation_info['kwargs'])

            elif integration['type'] == 'athena':
                creation_info = {
                    'class': dsClass.__name__,
                    'args': [],
                    'kwargs': {
                        'query': source['query'],
                        'staging_dir': source['staging_dir'],
                        'database': source['database'],
                        'access_key': source['access_key'],
                        'secret_key': source['secret_key'],
                        'region_name': source['region_name']
                    }
                }

                ds = dsClass(**creation_info['kwargs'])

            elif integration['type'] == 'trinodb':
                creation_info = {
                    'class': dsClass.__name__,
                    'args': [],
                    'kwargs': {
                        'query': source['query'],
                        'user': integration['user'],
                        'password': integration['password'],
                        'host': integration['host'],
                        'port': integration['port'],
                        'schema': integration['schema'],
                        'catalog': integration['catalog']
                    }
                }

                ds = dsClass(**creation_info['kwargs'])
        else:
            # This probably only happens for urls
            ds = FileDS(source)
            creation_info = {
                'class': 'FileDS',
                'args': [source],
                'kwargs': {}
            }
        return ds, creation_info

    def get_files(self, company_id=None):
        """ Get list of files

            Returns:
                list[dict]: files metadata
        """
        file_records = session.query(File).filter_by(company_id=company_id).all()
        files_metadata = [{
            'name': record.name,
            'row_count': record.row_count,
            'columns': record.columns,
        } for record in file_records]
        return files_metadata

    def save_file(self, name, file_path, file_name=None, company_id=None):
        """ Save the file to our store

            Args:
                name (str): with that name file will be available in sql api
                file_name (str): file name
                file_path (str): path to the file
                company_id (int): company id

            Returns:
                int: id of 'file' record in db
        """
        files_metadata = self.get_files()
        if name in [x['name'] for x in files_metadata]:
            raise Exception(f'File already exists: {name}')

        if file_name is None:
            file_name = Path(file_path).name

        try:
            ds = FileDS(str(file_path))
            ds_meta = self._get_ds_meta(ds)

            column_names = ds_meta['column_names']
            if ds_meta['column_names'] is not None:
                column_names = json.dumps([dict(name=x) for x in ds_meta['column_names']])
            file_record = File(
                name=name,
                company_id=company_id,
                source_file_path=file_name,
                file_path='',
                row_count=ds_meta['row_count'],
                columns=column_names
            )
            session.add(file_record)
            session.commit()
            store_file_path = f'file_{company_id}_{file_record.id}'
            file_record.file_path = store_file_path
            session.commit()

            file_dir = Path(self.dir).joinpath(store_file_path)
            file_dir.mkdir(parents=True, exist_ok=True)
            source = file_dir.joinpath(file_name)
            # NOTE may be delay between db record exists and file is really in folder
            shutil.move(file_path, str(source))

            self.fs_store.put(store_file_path, store_file_path, self.dir)
        except Exception as e:
            log.error(e)
            raise
        finally:
            shutil.rmtree(file_dir)

        return file_record.id

    def delete_file(self, name, company_id):
        file_record = session.query(File).filter_by(company_id=company_id, name=name).first()
        if file_record is None:
            return None
        file_id = file_record.id
        session.delete(file_record)
        session.commit()
        self.fs_store.delete(f'file_{company_id}_{file_id}')
        return True

    def _get_ds_meta(self, ds):
        if hasattr(ds, 'get_columns') and hasattr(ds, 'get_row_count'):
            try:
                column_names = ds.get_columns()
                row_count = ds.get_row_count()
            except Exception:
                df = ds.df
                column_names = list(df.keys())
                row_count = len(df)
        else:
            df = ds.df
            column_names = list(df.keys())
            row_count = len(df)
        return {
            'column_names': column_names,
            'row_count': row_count
        }

    def save_datasource(self, name, source_type, source=None, file_path=None, company_id=None):
        dataset_record = session.query(Dataset).filter_by(company_id=company_id, name=name).first()
        while dataset_record is not None:
            raise Exception(f'Dataset with name {name} already exists')

        if source_type == 'views':
            source_type = 'view_query'
        elif source_type == 'files':
            source_type = 'file'

        try:
            dataset_record = Dataset(
                company_id=company_id,
                name=name,
                datasources_version=mindsdb_datasources.__version__,
                mindsdb_version=mindsdb_version
            )
            session.add(dataset_record)
            session.commit()

            ds, creation_info = self.create_datasource(source_type, source, file_path, company_id)

            ds_meta = self._get_ds_meta(ds)
            column_names = ds_meta['column_names']
            row_count = ds_meta['row_count']

            dataset_record.ds_class = creation_info['class']
            dataset_record.creation_info = json.dumps(creation_info)
            dataset_record.data = json.dumps({
                'source_type': source_type,
                'source': source,
                'row_count': row_count,
                'columns': [dict(name=x) for x in column_names]
            })

            session.commit()

        except Exception as e:
            log.error(f'Error creating dataset {name}, exception: {e}')
            try:
                self.delete_datasource(name, company_id=company_id)
            except Exception:
                pass
            raise e

        return self.get_datasource_obj(name, raw=True, company_id=company_id)

    def get_datasource_obj(self, name=None, id=None, raw=False, company_id=None):
        try:
            if name is not None:
                dataset_record = session.query(Dataset).filter_by(company_id=company_id, name=name).first()
            else:
                dataset_record = session.query(Dataset).filter_by(company_id=company_id, id=id).first()

            creation_info = json.loads(dataset_record.creation_info)
            if raw:
                return creation_info
            else:
                if dataset_record.ds_class == 'FileDS':
                    file_record = session.query(File).filter_by(company_id=company_id, name=name).first()
                    if file_record is not None:
                        self.fs_store.get(f'{company_id}@@@@@{dataset_record.name}', f'file_{company_id}_{file_record.id}', self.dir)
                return eval(creation_info['class'])(*creation_info['args'], **creation_info['kwargs'])
        except Exception as e:
            log.error(f'Error getting dataset {name}, exception: {e}')
            return None

    def get_file_path(self, name, company_id):
        file_record = session.query(File).filter_by(company_id=company_id, name=name).first()
        if file_record is None:
            raise Exception("File '{name}' does not exists")
        file_dir = f'file_{company_id}_{file_record.id}'
        self.fs_store.get(file_dir, file_dir, self.dir)
        return str(Path(self.dir).joinpath(file_dir).joinpath(Path(file_record.source_file_path).name))<|MERGE_RESOLUTION|>--- conflicted
+++ resolved
@@ -160,10 +160,6 @@
         file_record = session.query(File).filter_by(company_id=company_id, name=name).first()
         if file_record is None:
             return None
-<<<<<<< HEAD
-
-=======
->>>>>>> 755b8adc
         columns = file_record.columns
         if isinstance(columns, str):
             columns = json.loads(columns)
