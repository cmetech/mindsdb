import copy
from typing import List

import pandas as pd

import mindsdb_sql.planner.utils as utils
from mindsdb_sql.parser.ast import (
    BinaryOperation,
    Constant,
    Identifier,
    Select,
    Update,
    Delete,
    Star
)
from mindsdb_sql.parser.dialects.mindsdb import CreatePredictor

import mindsdb.interfaces.storage.db as db
from mindsdb.integrations.libs.vectordatabase_handler import TableField
from mindsdb.interfaces.database.projects import ProjectController
from mindsdb.utilities.exception import EntityExistsError, EntityNotExistsError


class KnowledgeBaseTable:
    """
    Knowledge base table interface
    Handlers requests to KB table and modifies data in linked vector db table
    """

    def __init__(self, kb: db.KnowledgeBase, session):
        self._kb = kb
        self._vector_db = None
        self.session = session

    def select_query(self, query: Select) -> pd.DataFrame:
        """
        Handles select from KB table.
        Replaces content values with embeddings in where clause. Sends query to vector db
        :param query: query to KB table
        :return: dataframe with the result table
        """

        # replace content with embeddings

        utils.query_traversal(query.where, self._replace_query_content)

        # set table name
        query.from_table = Identifier(parts=[self._kb.vector_database_table])

        # remove embeddings from result
        targets = []
        for target in query.targets:
            if isinstance(target, Star):
                targets.extend([
                    Identifier(TableField.ID.value),
                    Identifier(TableField.CONTENT.value),
                    Identifier(TableField.METADATA.value),
                ])
            elif isinstance(target, Identifier) and target.parts[-1].lower() != TableField.EMBEDDINGS.value:
                targets.append(target)
        query.targets = targets

        # send to vectordb
        db_handler = self._get_vector_db()
        resp = db_handler.query(query)
        return resp.data_frame

    def update_query(self, query: Update):
        """
        Handles update query to KB table.
        Replaces content values with embeddings in SET clause. Sends query to vector db
        :param query: query to KB table
        """

        # add embeddings to content in updated collumns
        query = copy.deepcopy(query)

        emb_col = TableField.EMBEDDINGS.value
        cont_col = TableField.CONTENT.value
        if cont_col in query.update_columns:
            content = query.update_columns[cont_col]
            query.update_columns[emb_col] = Constant(self._content_to_embeddings(content))

        # TODO search content in where clause?

        # set table name
        query.table = Identifier(parts=[self._kb.vector_database_table])

        # send to vectordb
        db_handler = self._get_vector_db()
        db_handler.query(query)

    def delete_query(self, query: Delete):
        """
        Handles delete query to KB table.
        Replaces content values with embeddings in WHERE clause. Sends query to vector db
        :param query: query to KB table
        """
        utils.query_traversal(query.where, self._replace_query_content)

        # set table name
        query.table = Identifier(parts=[self._kb.vector_database_table])

        # send to vectordb
        db_handler = self._get_vector_db()
        db_handler.query(query)

    def clear(self):
        """
        Clear data in KB table
        Sends delete to vector db table
        """
        db_handler = self._get_vector_db()
        db_handler.delete(self._kb.vector_database_table)

    def insert(self, df: pd.DataFrame):
        """
        Insert dataframe to KB table
        Adds embedding column to dataframe and calls .upsert method of vector db
        :param df: input dataframe

        """
        if df.empty:
            return

        df = self._adapt_column_names(df)

        # add embeddings
        df_emb = self._df_to_embeddings(df)
        df = pd.concat([df, df_emb], axis=1)

        # send to vector db
        db_handler = self._get_vector_db()
        db_handler.do_upsert(self._kb.vector_database_table, df)

    def _adapt_column_names(self, df: pd.DataFrame) -> pd.DataFrame:

        '''
            convert input columns for vector db input
            - id, content and metadata
        '''

        params = self._kb.params

        columns = list(df.columns)

        # -- prepare id --

        # if id_column is defined:
        #     use it as id
        # elif 'id' column exists:
        #     use it
        # else:
        #     use hash(content) -- it happens inside of vector handler

        id_column = params.get('id_column')
        if id_column is not None and id_column not in columns:
            # wrong name
            id_column = None

        if id_column is None and TableField.ID.value in columns:
            # default value
            id_column = TableField.ID.value

        if id_column is not None:
            # remove from lookup list
            columns.remove(id_column)

        # -- prepare content and metadata --

        # if content_columns is defined:
        #     if len(content_columns) > 1:
        #          make text from row (col: value\n col: value)
        #     if metadata_columns is defined:
        #          use them as metadata
        #     else:
        #          use all unused columns is metadata
        #     elif metadata_columns is defined:
        #          metadata_columns go to metadata
        #          use all unused columns  as content (make text if columns>1)
        # else:
        #     no metadata
        #     all unused columns go to content (make text if columns>1)

        content_columns = params.get('content_columns')
        metadata_columns = params.get('metadata_columns')

        if content_columns is not None:
            content_columns = list(set(content_columns).intersection(columns))
            if len(content_columns) == 0:
                raise ValueError(f'Content columns {params.get("content_columns")} not found in dataset: {columns}')

            if metadata_columns is not None:
                metadata_columns = list(set(metadata_columns).intersection(columns))
            else:
                # all the rest columns
                metadata_columns = list(set(columns).difference(content_columns))

        elif metadata_columns is not None:
            metadata_columns = list(set(metadata_columns).intersection(columns))
            # use all unused columns is content
            content_columns = list(set(columns).difference(metadata_columns))
        else:
            # all columns go to content
            content_columns = columns

        if not content_columns:
            raise ValueError("Can't find content columns")

        def row_to_document(row: pd.Series) -> str:
            """
            Convert a row in the input dataframe into a document

            Default implementation is to concatenate all the columns
            in the form of
            field1: value1\nfield2: value2\n...
            """
            fields = row.index.tolist()
            values = row.values.tolist()
            document = "\n".join(
                [f"{field}: {value}" for field, value in zip(fields, values)]
            )
            return document

        # create dataframe
        if len(content_columns) == 1:
            c_content = df[content_columns[0]]
        else:
            c_content = df[content_columns].apply(row_to_document, axis=1)
        c_content.name = TableField.CONTENT.value
        df_out = pd.DataFrame(c_content)

        if id_column is not None:
            df_out[TableField.ID.value] = df[id_column]

        if metadata_columns and len(metadata_columns) > 0:
            df_out[TableField.METADATA.value] = df[metadata_columns].apply(lambda row: str(dict(row)), axis=1)

        return df_out

    def _replace_query_content(self, node, **kwargs):
        if isinstance(node, BinaryOperation):
            if isinstance(node.args[0], Identifier) and isinstance(node.args[1], Constant):
                col_name = node.args[0].parts[-1]
                if col_name.lower() == TableField.CONTENT.value:
                    # replace
                    node.args[0].parts = [TableField.EMBEDDINGS.value]
                    node.args[1].value = [self._content_to_embeddings(node.args[1].value)]

    def _get_vector_db(self):
        """
        helper to get vector db handler
        """
        if self._vector_db is None:
            database = db.Integration.query.get(self._kb.vector_database_id)
            if database is None:
                raise ValueError('Vector database not found. Is it deleted?')
            database_name = database.name
            self._vector_db = self.session.integration_controller.get_data_handler(database_name)
        return self._vector_db

    def _df_to_embeddings(self, df: pd.DataFrame) -> pd.DataFrame:
        """
        Returns embeddings for input dataframe.
        Uses model embedding model to convert content to embeddings.
        Automatically detects input and output of model using model description
        :param df:
        :return: dataframe with embeddings
        """

        if df.empty:
            return pd.DataFrame([], columns=[TableField.EMBEDDINGS.value])

        model_id = self._kb.embedding_model_id
        # get the input columns
        model_rec = db.session.query(db.Predictor).filter_by(id=model_id).first()

        assert model_rec is not None, f"Model not found: {model_id}"
        model_project = db.session.query(db.Project).filter_by(id=model_rec.project_id).first()

        project_datanode = self.session.datahub.get(model_project.name)

        # keep only content
        df = df[[TableField.CONTENT.value]]

        input_col = model_rec.learn_args.get('using', {}).get('question_column')

        if input_col is not None and input_col != TableField.CONTENT.value:
            df = df.rename(columns={TableField.CONTENT.value: input_col})

        data = df.to_dict('records')

        df_out = project_datanode.predict(
            model_name=model_rec.name,
            data=data,
        )

        target = model_rec.to_predict[0]
        if target != TableField.EMBEDDINGS.value:
            # adapt output for vectordb
            df_out = df_out.rename(columns={target: TableField.EMBEDDINGS.value})
        df_out = df_out[[TableField.EMBEDDINGS.value]]

        return df_out

    def _content_to_embeddings(self, content: str) -> List[float]:
        """
        Converts string to embeddings
        :param content: input string
        :return: embeddings
        """
        df = pd.DataFrame([[content]], columns=[TableField.CONTENT.value])
        res = self._df_to_embeddings(df)
        return res[TableField.EMBEDDINGS.value][0]


class KnowledgeBaseController:
    """
    Knowledge base controller handles all
    manages knowledge bases
    """

    def __init__(self, session) -> None:
        self.session = session

    def add(
        self,
        name: str,
        project_name: str,
        embedding_model: Identifier,
        storage: Identifier,
        params: dict,
        if_not_exists: bool = False,
    ) -> db.KnowledgeBase:
        """
        Add a new knowledge base to the database
        """
        # check if knowledge base already exists

        # get project id

        project = self.session.database_controller.get_project(project_name)

        project_id = project.id

        # not difference between cases in sql
        name = name.lower()

        kb = self.get(name, project_id)
        if kb is not None:
            if if_not_exists:
                return kb
            raise EntityExistsError("Knowledge base already exists", name)

        if embedding_model is None:
            # create default embedding model
            model_name = self._create_default_embedding_model(project.name, name)

            # memorize to remove it later
            params['embedding_model'] = model_name

        else:
            # get embedding model from input
            model_name = embedding_model.parts[-1]

        if embedding_model is not None and len(embedding_model.parts) > 1:
            # model project is set
            model_project = self.session.database_controller.get_project(embedding_model.parts[-2])
        else:
            model_project = project

        model = self.session.model_controller.get_model(
            name=model_name,
            project_name=model_project.name
        )
        model_record = db.Predictor.query.get(model['id'])
        embedding_model_id = model_record.id

        # search for the vector database table
        if storage is None:
            # create chroma db with same name
            vector_table_name = "default_collection"
            vector_db_name = self._create_persistent_chroma(
                name
            )

            # memorize to remove it later
            params['vector_storage'] = vector_db_name
        elif len(storage.parts) != 2:
            raise ValueError('Storage param has to be vector db with table')
        else:
            vector_db_name, vector_table_name = storage.parts

        vector_database_id = self.session.integration_controller.get(vector_db_name)['id']

        # create table in vectordb
        self.session.datahub.get(vector_db_name).integration_handler.create_table(
            vector_table_name
        )

        kb = db.KnowledgeBase(
            name=name,
            project_id=project_id,
            vector_database_id=vector_database_id,
            vector_database_table=vector_table_name,
            embedding_model_id=embedding_model_id,
            params=params,
        )
        db.session.add(kb)
        db.session.commit()
        return kb

    def _create_persistent_chroma(self, kb_name, engine="chromadb"):
        """Create default vector database for knowledge base, if not specified"""

        vector_store_name = f"{kb_name}_{engine}"

        vector_store_folder_name = f"{vector_store_name}"
        connection_args = {"persist_directory": vector_store_folder_name}

        # check if exists
        if self.session.integration_controller.get(vector_store_name):
            return vector_store_name

        self.session.integration_controller.add(vector_store_name, engine, connection_args)
        return vector_store_name

    def _create_default_embedding_model(self, project_name, kb_name, engine="sentence_transformers"):
        """create a default embedding model for knowledge base, if not specified"""
        model_name = f"{kb_name}_default_model"

        statement = CreatePredictor(
            name=Identifier(parts=[project_name, model_name]),
            using={},
            targets=[
                Identifier(parts=[TableField.EMBEDDINGS.value])
            ]
        )
        ml_handler = self.session.integration_controller.get_ml_handler(engine)

        self.session.model_controller.create_model(
            statement,
            ml_handler
        )

        return model_name

    def delete(self, name: str, project_name: int, if_exists: bool = False) -> None:
        """
        Delete a knowledge base from the database
        """
        try:
            project = self.session.database_controller.get_project(project_name)
        except ValueError:
            raise ValueError(f"Project not found: {project_name}")
        project_id = project.id

        # check if knowledge base exists
        kb = self.get(name, project_id)
        if kb is None:
            # knowledge base does not exist
            if if_exists:
                return
            else:
                raise EntityNotExistsError("Knowledge base does not exist", name)

        # drop table
        vector_db = db.Integration.query.get(kb.vector_database_id)
        if vector_db:
            database_name = vector_db.name
            self.session.datahub.get(database_name).integration_handler.drop_table(
                kb.vector_database_table
            )

        # drop objects if they were created automatically
        if 'vector_storage' in kb.params:
            try:
                self.session.integration_controller.delete(kb.params['vector_storage'])
            except EntityNotExistsError:
                pass
        if 'embedding_model' in kb.params:
            try:
                self.session.model_controller.delete_model(kb.params['embedding_model'], project_name)
            except EntityNotExistsError:
                pass

        # kb exists
        db.session.delete(kb)
        db.session.commit()

    def get(self, name: str, project_id: int) -> db.KnowledgeBase:
        """
        Get a knowledge base from the database
        by name + project_id
        """
        kb = (
            db.session.query(db.KnowledgeBase)
            .filter_by(
                name=name,
                project_id=project_id,
            )
            .first()
        )
        return kb

    def get_table(self, name: str, project_id: int) -> KnowledgeBaseTable:
        """
        Returns kb table object
        :param name: table name
        :param project_id: project id
        :return: kb table object
        """
        kb = self.get(name, project_id)
        if kb is not None:
            return KnowledgeBaseTable(kb, self.session)

<<<<<<< HEAD
    def list(self, project_name: str = None) -> List[dict]:
=======
    def list(self, project_id: int) -> List[db.KnowledgeBase]:
>>>>>>> f147760f
        """
        List all knowledge bases from the database
        belonging to a project
        """
        project_controller = ProjectController()
        projects = project_controller.get_list()
        if project_name is not None:
            projects = [p for p in projects if p.name == project_name]

        query = (
            db.session.query(db.KnowledgeBase)
            .filter(db.KnowledgeBase.project_id.in_(list([p.id for p in projects])))
        )

        data = []
        project_names = {
            i.id: i.name
            for i in project_controller.get_list()
        }

        for record in query:
            vector_database = record.vector_database
            embedding_model = record.embedding_model

            data.append({
                'id': record.id,
                'name': record.name,
                'project_id': record.project_id,
                'project_name': project_names[record.project_id],
                'embedding_model': embedding_model.name if embedding_model is not None else None,
                'vector_database': None if vector_database is None else vector_database.name,
                'vector_database_table': record.vector_database_table,
                'params': record.params
            })

        return data

    def update(self, name: str, project_id: int, **kwargs) -> db.KnowledgeBase:
        """
        Update a knowledge base record
        """
        raise NotImplementedError()<|MERGE_RESOLUTION|>--- conflicted
+++ resolved
@@ -514,11 +514,7 @@
         if kb is not None:
             return KnowledgeBaseTable(kb, self.session)
 
-<<<<<<< HEAD
     def list(self, project_name: str = None) -> List[dict]:
-=======
-    def list(self, project_id: int) -> List[db.KnowledgeBase]:
->>>>>>> f147760f
         """
         List all knowledge bases from the database
         belonging to a project
