"""
*******************************************************
 * Copyright (C) 2017 MindsDB Inc. <copyright@mindsdb.com>
 *
 * This file is part of MindsDB Server.
 *
 * MindsDB Server can not be copied and/or distributed without the express
 * permission of MindsDB Inc
 *******************************************************
"""


import os
import sys
import socketserver as SocketServer
import ssl
import re
import traceback
import json
import atexit
import tempfile
import datetime
import socket
import struct
from collections import OrderedDict
from functools import partial
import select
import base64

import moz_sql_parser as sql_parser

from mindsdb.utilities.wizards import make_ssl_cert
from mindsdb.utilities.config import Config
from mindsdb.api.mysql.mysql_proxy.data_types.mysql_packet import Packet
from mindsdb.api.mysql.mysql_proxy.controllers.session_controller import SessionController
from mindsdb.api.mysql.mysql_proxy.classes.client_capabilities import ClentCapabilities
from mindsdb.api.mysql.mysql_proxy.classes.server_capabilities import server_capabilities
from mindsdb.api.mysql.mysql_proxy.classes.sql_statement_parser import SqlStatementParser, SQL_PARAMETER, SQL_DEFAULT
from mindsdb.api.mysql.mysql_proxy.utilities import log
from mindsdb.api.mysql.mysql_proxy.external_libs.mysql_scramble import scramble as scramble_func
from mindsdb.api.mysql.mysql_proxy.classes.sql_query import (
    SQLQuery,
    NotImplementedError,
    SqlError
)
from mindsdb.api.mysql.mysql_proxy.classes.sql_query_new import SQLQuery as SQLQuery_new

from mindsdb.api.mysql.mysql_proxy.libs.constants.mysql import (
    getConstName,
    CHARSET_NUMBERS,
    ERR,
    COMMANDS,
    TYPES,
    SERVER_VARIABLES,
    DEFAULT_AUTH_METHOD,
    SERVER_STATUS,
    FIELD_FLAG,
    CAPABILITIES
)

from mindsdb.api.mysql.mysql_proxy.data_types.mysql_packets import (
    ErrPacket,
    HandshakePacket,
    FastAuthFail,
    PasswordAnswer,
    HandshakeResponsePacket,
    OkPacket,
    SwitchOutPacket,
    SwitchOutResponse,
    CommandPacket,
    ColumnCountPacket,
    ColumnDefenitionPacket,
    ResultsetRowPacket,
    EofPacket,
    STMTPrepareHeaderPacket,
    BinaryResultsetRowPacket
)

from mindsdb.interfaces.datastore.datastore import DataStore
from mindsdb.interfaces.model.model_interface import ModelInterface
from mindsdb.interfaces.database.integrations import get_db_integrations, get_db_integration

connection_id = 0


def check_auth(username, password, scramble_func, salt, company_id, config):
    '''
    '''
    try:
        hardcoded_user = config['api']['mysql']['user']
        hardcoded_password = config['api']['mysql']['password']
        hardcoded_password_hash = scramble_func(hardcoded_password, salt)
        hardcoded_password = hardcoded_password.encode()

        if password is None:
            password = ''
        if isinstance(password, str):
            password = password.encode()

        integration = None
        integration_type = None
        extracted_username = username
        integrations_names = get_db_integrations(company_id).keys()
        for integration_name in integrations_names:
            if username == f'{hardcoded_user}_{integration_name}':
                extracted_username = hardcoded_user
                integration = integration_name
                integration_type = get_db_integration(integration, company_id)['type']

        if extracted_username != hardcoded_user:
            log.warning(f'Check auth, user={username}: user mismatch')
            return {
                'success': False
            }

        if password != hardcoded_password and password != hardcoded_password_hash:
            log.warning(f'check auth, user={username}: password mismatch')
            return {
                'success': False
            }

        log.info(f'Check auth, user={username}: Ok')
        return {
            'success': True,
            'username': extracted_username,
            'integration': integration,
            'integration_type': integration_type
        }
    except Exception as e:
        log.error(f'Check auth, user={username}: ERROR')
        log.error(e)
        log.error(traceback.format_exc())


class MysqlProxy(SocketServer.BaseRequestHandler):
    """
    The Main Server controller class
    """

    charset = 'utf8'

    charset_text_type = CHARSET_NUMBERS['utf8_general_ci']

    session = None

    client_capabilities = None

    @staticmethod
    def server_close(srv):
        srv.server_close()

    def init_session(self, company_id=None):
        global connection_id
        log.debug('New connection [{ip}:{port}]'.format(
            ip=self.client_address[0], port=self.client_address[1]))
        log.debug(self.__dict__)

        if self.server.connection_id >= 65025:
            self.server.connection_id = 0
        self.server.connection_id += 1
        self.connection_id = self.server.connection_id
        self.session = SessionController(
            self.server.original_model_interface,
            self.server.original_data_store,
            company_id=company_id
        )

        if hasattr(self.server, 'salt') and isinstance(self.server.salt, str):
            self.salt = self.server.salt
        else:
            self.salt = base64.b64encode(os.urandom(15)).decode()

        self.socket = self.request
        self.logging = log

        self.current_transaction = None

        log.debug('session salt: {salt}'.format(salt=self.salt))

    def handshake(self):
        def switch_auth(method='mysql_native_password'):
            self.packet(SwitchOutPacket, seed=self.salt, method=method).send()
            switch_out_answer = self.packet(SwitchOutResponse)
            switch_out_answer.get()
            password = switch_out_answer.password
            if method == 'mysql_native_password' and len(password) == 0:
                password = scramble_func('', self.salt)
            return password

        def get_fast_auth_password():
            log.debug('Asking for fast auth password')
            self.packet(FastAuthFail).send()
            password_answer = self.packet(PasswordAnswer)
            password_answer.get()
            try:
                password = password_answer.password.value.decode()
            except Exception:
                log.warning('error: no password in Fast Auth answer')
                self.packet(ErrPacket, err_code=ERR.ER_PASSWORD_NO_MATCH, msg='Is not password in connection query.').send()
                return None
            return password

        username = None
        password = None

        log.debug('send HandshakePacket')
        self.packet(HandshakePacket).send()

        handshake_resp = self.packet(HandshakeResponsePacket)
        handshake_resp.get()
        if handshake_resp.length == 0:
            log.warning('HandshakeResponsePacket empty')
            self.packet(OkPacket).send()
            return False
        self.client_capabilities = ClentCapabilities(handshake_resp.capabilities.value)

        client_auth_plugin = handshake_resp.client_auth_plugin.value.decode()

        self.session.is_ssl = False

        if handshake_resp.type == 'SSLRequest':
            log.debug('switch to SSL')
            self.session.is_ssl = True

            ssl_context = ssl.SSLContext()
            ssl_context.load_cert_chain(self.server.cert_path)
            ssl_socket = ssl_context.wrap_socket(
                self.socket,
                server_side=True,
                do_handshake_on_connect=True
            )

            self.socket = ssl_socket
            handshake_resp = self.packet(HandshakeResponsePacket)
            handshake_resp.get()
            client_auth_plugin = handshake_resp.client_auth_plugin.value.decode()

        username = handshake_resp.username.value.decode()

        if client_auth_plugin != DEFAULT_AUTH_METHOD:
            if client_auth_plugin == 'mysql_native_password':
                password = switch_auth('mysql_native_password')
            else:
                new_method = 'caching_sha2_password' if client_auth_plugin == 'caching_sha2_password' else 'mysql_native_password'

                if new_method == 'caching_sha2_password' and self.session.is_ssl is False:
                    log.warning(f'Check auth, user={username}, ssl={self.session.is_ssl}, auth_method={client_auth_plugin}: '
                                'error: cant switch to caching_sha2_password without SSL')
                    self.packet(ErrPacket, err_code=ERR.ER_PASSWORD_NO_MATCH, msg='caching_sha2_password without SSL not supported').send()
                    return False

                log.debug(f'Check auth, user={username}, ssl={self.session.is_ssl}, auth_method={client_auth_plugin}: '
                          f'switch auth method to {new_method}')
                password = switch_auth(new_method)

                if new_method == 'caching_sha2_password':
                    if password == b'\x00':
                        password = ''
                    else:
                        password = get_fast_auth_password()
        elif 'caching_sha2_password' in client_auth_plugin:
            log.debug(
                f'Check auth, user={username}, ssl={self.session.is_ssl}, auth_method={client_auth_plugin}: '
                'check auth using caching_sha2_password'
            )
            password = handshake_resp.enc_password.value
            if password == b'\x00':
                password = ''
            else:
                if self.session.is_ssl:
                    password = get_fast_auth_password()
                else:
                    password = switch_auth()
        elif 'mysql_native_password' in client_auth_plugin:
            log.debug(f'Check auth, user={username}, ssl={self.session.is_ssl}, auth_method={client_auth_plugin}: '
                      'check auth using mysql_native_password')
            password = handshake_resp.enc_password.value
        else:
            log.debug(f'Check auth, user={username}, ssl={self.session.is_ssl}, auth_method={client_auth_plugin}: '
                      'unknown method, possible ERROR. Try to switch to mysql_native_password')
            password = switch_auth('mysql_native_password')

        try:
            self.session.database = handshake_resp.database.value.decode()
        except Exception:
            self.session.database = None
        log.debug(f'Check auth, user={username}, ssl={self.session.is_ssl}, auth_method={client_auth_plugin}: '
                  f'connecting to database {self.session.database}')

        auth_data = self.server.check_auth(username, password, scramble_func, self.salt, self.session.company_id)
        if auth_data['success']:
            self.session.username = auth_data['username']
            self.session.auth = True
            self.session.integration = auth_data['integration']
            self.session.integration_type = auth_data['integration_type']
            self.packet(OkPacket).send()
            return True
        else:
            self.packet(ErrPacket, err_code=ERR.ER_PASSWORD_NO_MATCH, msg=f'Access denied for user {username}').send()
            log.warning(f'Access denied for user {username}')
            return False

    def sendPackageGroup(self, packages):
        string = b''.join([x.accum() for x in packages])
        self.socket.sendall(string)

    def answer_version(self):
        packages = []
        packages += self.getTabelPackets(
            columns=[{
                'table_name': '',
                'name': 'version()',
                'type': TYPES.MYSQL_TYPE_VAR_STRING
            }],
            data=['0.1']
        )
        if self.client_capabilities.DEPRECATE_EOF is True:
            packages.append(self.packet(OkPacket, eof=True))
        else:
            packages.append(self.packet(EofPacket))
        self.sendPackageGroup(packages)

    def answer_current_user(self):
        packages = []
        packages += self.getTabelPackets(
            columns=[{
                'table_name': '',
                'name': 'current_user()',
                'type': TYPES.MYSQL_TYPE_VAR_STRING
            }],
            data=['mindsdb']
        )
        if self.client_capabilities.DEPRECATE_EOF is True:
            packages.append(self.packet(OkPacket, eof=True))
        else:
            packages.append(self.packet(EofPacket))
        self.sendPackageGroup(packages)

    def answer_show_variables(self, variables):
        data = []
        for variable_name in variables:
            variable_data = SERVER_VARIABLES.get(f'@@{variable_name}')
            if variable_data is None:
                variable_data = ['']
            data.append([variable_name, variable_data[0]])

        packages = []
        packages += self.getTabelPackets(
            columns=[{
                'table_name': 'session_variables',
                'name': 'Variable_name',
                'type': TYPES.MYSQL_TYPE_VAR_STRING
            }, {
                'table_name': 'session_variables',
                'name': 'Value',
                'type': TYPES.MYSQL_TYPE_VAR_STRING
            }],
            data=data
        )
        if self.client_capabilities.DEPRECATE_EOF is True:
            packages.append(self.packet(OkPacket, eof=True))
        else:
            packages.append(self.packet(EofPacket))
        self.sendPackageGroup(packages)

    def answerVersionComment(self):
        packages = []
        packages += self.getTabelPackets(
            columns=[{
                'table_name': '',
                'name': '@@version_comment',
                'type': TYPES.MYSQL_TYPE_VAR_STRING
            }],
            data=[{'@@version_comment': '(MindsDB)'}]
        )
        if self.client_capabilities.DEPRECATE_EOF is True:
            packages.append(self.packet(OkPacket, eof=True))
        else:
            packages.append(self.packet(EofPacket))
        self.sendPackageGroup(packages)

    def answerVersion(self):
        packages = []
        packages += self.getTabelPackets(
            columns=[{
                'table_name': '',
                'name': '@@version',
                'type': TYPES.MYSQL_TYPE_VAR_STRING
            }],
            data=[{'@@version': '0.1'}]
        )
        packages.append(self.packet(OkPacket, eof=True))
        self.sendPackageGroup(packages)

    def answerTableQuery(self, query):
        packages = []
        packages += self.getTabelPackets(
            columns=query.columns,
            data=query.result
        )
        packages.append(self.packet(OkPacket, eof=True))
        self.sendPackageGroup(packages)

    def insert_predictor_answer(self, insert):
        ''' Start learn new predictor.
            Parameters:
             - insert - dict with keys as columns of mindsb.predictors table.
        '''
        model_interface = self.session.model_interface
        custom_models = self.session.custom_models
        data_store = self.session.data_store

        for key in insert.keys():
            if insert[key] is SQL_DEFAULT:
                insert[key] = None  # all default values at this moment is null (None)

        is_external_datasource = isinstance(insert.get('external_datasource'), str) and len(insert['external_datasource']) > 0
        is_select_data_query = isinstance(insert.get('select_data_query'), str) and len(insert['select_data_query']) > 0

        if is_external_datasource and is_select_data_query:
            self.packet(
                ErrPacket,
                err_code=ERR.ER_WRONG_ARGUMENTS,
                msg="'external_datasource' and 'select_data_query' should not be used in one query"
            ).send()
            return
        elif is_external_datasource is False and is_select_data_query is False:
            self.packet(
                ErrPacket,
                err_code=ERR.ER_WRONG_ARGUMENTS,
                msg="in query should be 'external_datasource' or 'select_data_query'"
            ).send()
            return

        models = model_interface.get_models()
        if insert['name'] in [x['name'] for x in models]:
            self.packet(
                ErrPacket,
                err_code=ERR.ER_WRONG_ARGUMENTS,
                msg=f"predictor with name '{insert['name']}'' already exists"
            ).send()
            return

        kwargs = {}
        if isinstance(insert.get('training_options'), str) \
                and len(insert['training_options']) > 0:
            try:
                kwargs = json.loads(insert['training_options'])
            except Exception:
                self.packet(
                    ErrPacket,
                    err_code=ERR.ER_WRONG_ARGUMENTS,
                    msg='training_options should be in valid JSON string'
                ).send()
                return

        if is_select_data_query:
            integration = self.session.integration
            if isinstance(integration, str) is False or len(integration) == 0:
                self.packet(
                    ErrPacket,
                    err_code=ERR.ER_WRONG_ARGUMENTS,
                    msg='select_data_query can be used only in query from database'
                ).send()
                return
            insert['select_data_query'] = insert['select_data_query'].replace(r"\'", "'")
            ds_name = data_store.get_vacant_name(insert['name'])
            ds = data_store.save_datasource(ds_name, integration, {'query': insert['select_data_query']})
        elif is_external_datasource:
            ds = data_store.get_datasource_obj(insert['external_datasource'], raw=True)
            ds_name = insert['external_datasource']

        insert['predict'] = [x.strip() for x in insert['predict'].split(',')]

        ds_data = data_store.get_datasource(ds_name)
        ds_columns = [x['name'] for x in ds_data['columns']]
        for col in insert['predict']:
            if col not in ds_columns:
                if is_select_data_query:
                    data_store.delete_datasource(ds_name)
                raise Exception(f"Column '{col}' not exists")

        if insert['name'] in [x['name'] for x in custom_models.get_models()]:
            custom_models.learn(insert['name'], ds, insert['predict'], ds_data['id'], kwargs)
        else:
            model_interface.learn(insert['name'], ds, insert['predict'], ds_data['id'], kwargs=kwargs)

        self.packet(OkPacket).send()

    def answer_create_ai_table(self, struct):
        ai_table = self.session.ai_table
        model_interface = self.session.model_interface
        company_id = self.session.company_id

        table = ai_table.get_ai_table(struct['ai_table_name'])
        if table is not None:
            raise Exception(f"AT Table with name {struct['ai_table_name']} already exists")

        # check predictor exists
        models = model_interface.get_models()
        models_names = [x['name'] for x in models]
        if struct['predictor_name'] not in models_names:
            raise Exception(f"Predictor with name {struct['predictor_name']} not exists")

        # check integration exists
        if get_db_integration(struct['integration_name'], company_id) is None:
            raise Exception(f"Integration with name {struct['integration_name']} not exists")

        ai_table.add(
            name=struct['ai_table_name'],
            integration_name=struct['integration_name'],
            integration_query=struct['integration_query'],
            query_fields=struct['query_fields'],
            predictor_name=struct['predictor_name'],
            predictor_fields=struct['predictor_fields']
        )

        self.packet(OkPacket).send()

    def answer_create_predictor(self, struct):
        model_interface = self.session.model_interface
        data_store = self.session.data_store
        company_id = self.session.company_id

        if get_db_integration(struct['integration_name'], company_id) is None:
            struct['integration_name'] = list(get_db_integrations(company_id).keys())[0]

        is_temp_ds = False
        ds_name = struct.get('datasource_name')
        if ds_name is None:
            ds_name = data_store.get_vacant_name('temp')
            is_temp_ds = True

        ds = data_store.save_datasource(ds_name, struct['integration_name'], {'query': struct['select']})
        ds_data = data_store.get_datasource(ds_name)

        # TODO add alias here
        predict = [x['name'] for x in struct['predict']]

        timeseries_settings = {}
        for w in ['order_by', 'group_by', 'window']:
            if w in struct:
                timeseries_settings[w] = struct.get(w)

        kwargs = struct.get('using', {})
        if len(timeseries_settings) > 0:
            if 'timeseries_settings' not in kwargs:
                kwargs['timeseries_settings'] = timeseries_settings
            else:
                kwargs['timeseries_settings'].update(timeseries_settings)

        model_interface.learn(struct['predictor_name'], ds, predict, ds_data['id'], kwargs=kwargs)

        if is_temp_ds:
            data_store.delete_datasource(ds_name)

        self.packet(OkPacket).send()

    def delete_predictor_sql(self, sql):
        fake_sql = sql.strip(' ')
        fake_sql = 'select name ' + fake_sql[len('delete '):]
        query = SQLQuery(
            fake_sql,
            integration=self.session.integration,
            database=self.session.database
        )

        result = query.fetch(
            self.session.datahub
        )

        if result['success'] is False:
            self.packet(
                ErrPacket,
                err_code=result['error_code'],
                msg=result['msg']
            ).send()
            return

        predictors_names = [x[0] for x in result['result']]

        if len(predictors_names) == 0:
            raise NotImplementedError('nothing to delete')

        for predictor_name in predictors_names:
            self.session.datahub['mindsdb'].delete_predictor(predictor_name)

    def handle_custom_command(self, command):
        command = command.strip(' ;').split()

        if command[0].lower() == 'delete' and command[1].lower() == 'predictor':
            if len(command) != 3:
                self.packet(
                    ErrPacket,
                    err_code=ERR.ER_SYNTAX_ERROR,
                    msg="wrong syntax of 'DELETE PREDICTOR {NAME}' command"
                ).send()
                return
            predictor_name = command[2]
            self.delete_predictor_sql(f"delete from mindsdb.predictors where name = '{predictor_name}'")
            self.packet(OkPacket).send()
            return

        self.packet(
            ErrPacket,
            err_code=ERR.ER_SYNTAX_ERROR,
            msg="at this moment only 'delete predictor' command supported"
        ).send()

    def answer_stmt_prepare(self, statement):
        sql = statement.sql
        stmt_id = self.session.register_stmt(statement)
        prepared_stmt = self.session.prepared_stmts[stmt_id]

        if statement.keyword == 'insert':
            prepared_stmt['type'] = 'insert'

            struct = statement.struct
            if struct['table'] not in ['predictors', 'commands']:
                raise Exception("Only parametrized insert into 'predictors' or 'commands' supported at this moment")

            columns_str = ','.join([f'`{col}`' for col in struct['columns']])
            query = SQLQuery(
                f'select {columns_str} from mindsdb.{struct["table"]}',
                integration=self.session.integration,
                database=self.session.database
            )
            num_params = struct['values'].count(SQL_PARAMETER)
            num_columns = len(struct['values']) - num_params

            if num_columns != 0:
                raise Exception("At this moment supported only insert where all values is parameters.")

            columns_def = []
            for col in query.columns:
                columns_def.append(dict(
                    database='',
                    table_alias='',
                    table_name='',
                    alias='',
                    name='?',
                    type=TYPES.MYSQL_TYPE_VAR_STRING,
                    charset=CHARSET_NUMBERS['binary']
                ))
        elif statement.keyword == 'select' and statement.ends_with('for update'):
            # postgres when execute "delete from mindsdb.predictors where name = 'x'" sends for it prepare statement:
            # 'select name from mindsdb.predictors where name = 'x' FOR UPDATE;'
            # and after it send prepare for delete query.
            prepared_stmt['type'] = 'lock'
            statement.cut_from_tail('for update')
            query = SQLQuery(statement.sql, integration=self.session.integration, database=self.session.database)
            num_columns = len(query.columns)
            num_params = 0
            columns_def = query.columns
            for col in columns_def:
                col['charset'] = CHARSET_NUMBERS['utf8_general_ci']

        elif statement.keyword == 'delete':
            prepared_stmt['type'] = 'delete'

            fake_sql = sql.replace('?', '"?"')
            fake_sql = 'select name ' + fake_sql[len('delete '):]
            query = SQLQuery(fake_sql, integration=self.session.integration, database=self.session.database)
            num_columns = 0
            num_params = sql.count('?')
            columns_def = []
            for i in range(num_params):
                columns_def.append(dict(
                    database='',
                    table_alias='',
                    table_name='',
                    alias='?',
                    name='',
                    type=TYPES.MYSQL_TYPE_VAR_STRING,
                    charset=CHARSET_NUMBERS['utf8_general_ci'],
                    flags=sum([FIELD_FLAG.BINARY_COLLATION])
                ))

        elif statement.keyword == 'select':
            prepared_stmt['type'] = 'select'
            query = SQLQuery(sql, integration=self.session.integration, database=self.session.database)
            num_columns = len(query.columns)
            num_params = 0
            columns_def = query.columns
        else:
            raise SqlError(f"Only 'SELECT' and 'INSERT' statements supported. Got: {sql}")

        packages = [
            self.packet(
                STMTPrepareHeaderPacket,
                stmt_id=stmt_id,
                num_columns=num_columns,
                num_params=num_params
            )
        ]

        packages.extend(
            self._get_column_defenition_packets(columns_def)
        )

        if self.client_capabilities.DEPRECATE_EOF is False:
            status = sum([SERVER_STATUS.SERVER_STATUS_AUTOCOMMIT])
            packages.append(self.packet(EofPacket, status=status))

        self.sendPackageGroup(packages)

    def answer_stmt_execute(self, stmt_id, parameters):
        prepared_stmt = self.session.prepared_stmts[stmt_id]
        if prepared_stmt['type'] == 'select':
            sql = prepared_stmt['statement'].sql
            query = SQLQuery(sql, integration=self.session.integration, database=self.session.database)

            columns = query.columns
            packages = [self.packet(ColumnCountPacket, count=len(columns))]
            packages.extend(self._get_column_defenition_packets(columns))

            if self.client_capabilities.DEPRECATE_EOF is True:
                packages.append(self.packet(OkPacket, eof=True, status=0x0062))
            else:
                packages.append(self.packet(EofPacket, status=0x0062))
            self.sendPackageGroup(packages)
        elif prepared_stmt['type'] == 'insert':
            statement = prepared_stmt['statement']
            struct = statement.struct

            insert_dict = OrderedDict(zip(struct['columns'], struct['values']))
            if len(parameters) != len(insert_dict):
                raise SqlError(f"For INSERT statement got {len(parameters)} parameters, but should be {len(insert_dict)}")

            for i, col in enumerate(insert_dict.keys()):
                insert_dict[col] = parameters[i]

            sql = statement.sql
            table = struct['table'].lower()
            database = struct['database'].lower() if isinstance(struct['database'], str) else None
            if table == 'commands' \
                    and (database == 'mindsdb' or database is None and self.session.database == 'mindsdb'):
                if len(insert_dict) != 1 or 'command' not in insert_dict:
                    self.packet(ErrPacket, err_code=ERR.ER_WRONG_ARGUMENTS, msg="Error: only 'command' should be inserted in mindsdb.commands").send()
                    return
                self.handle_custom_command(insert_dict['command'])
            elif table == 'predictors' \
                    and (database == 'mindsdb' or database is None and self.session.database == 'mindsdb'):
                self.insert_predictor_answer(insert_dict)
            else:
                raise NotImplementedError("Only 'insert into predictors' and 'insert into commands' implemented")
        elif prepared_stmt['type'] == 'lock':
            sql = prepared_stmt['statement'].sql
            query = SQLQuery(sql, integration=self.session.integration, database=self.session.database)

            columns = query.columns
            packages = [self.packet(ColumnCountPacket, count=len(columns))]
            packages.extend(self._get_column_defenition_packets(columns))

            status = sum([
                SERVER_STATUS.SERVER_STATUS_AUTOCOMMIT,
                SERVER_STATUS.SERVER_STATUS_CURSOR_EXISTS,
            ])

            if self.client_capabilities.DEPRECATE_EOF is True:
                packages.append(self.packet(OkPacket, eof=True, status=status))
            else:
                packages.append(self.packet(EofPacket, status=status))
            self.sendPackageGroup(packages)
        elif prepared_stmt['type'] == 'delete':
            if len(parameters) == 0:
                raise SqlError("Delete statement must content 'where' filter")
            sql = prepared_stmt['statement'].sql
            sql = sql[:sql.find('?')] + f"'{parameters[0]}'"
            self.delete_predictor_sql(sql)
            self.packet(OkPacket, affected_rows=1).send()
        else:
            raise NotImplementedError(f"Unknown statement type: {prepared_stmt['type']}")

    def answer_stmt_fetch(self, stmt_id, limit=100000):
        prepared_stmt = self.session.prepared_stmts[stmt_id]
        sql = prepared_stmt['statement'].sql
        fetched = prepared_stmt['fetched']
        query = SQLQuery(sql, integration=self.session.integration, database=self.session.database)

        result = query.fetch(
            self.session.datahub
        )

        if result['success'] is False:
            self.packet(
                ErrPacket,
                err_code=result['error_code'],
                msg=result['msg']
            ).send()
            return

        packages = []
        columns = query.columns
        for row in query.result[fetched:limit]:
            packages.append(
                self.packet(BinaryResultsetRowPacket, data=row, columns=columns)
            )

        prepared_stmt['fetched'] += len(query.result[fetched:limit])

        if len(query.result) <= limit:
            status = sum([
                SERVER_STATUS.SERVER_STATUS_AUTOCOMMIT,
                SERVER_STATUS.SERVER_STATUS_LAST_ROW_SENT,
            ])
        else:
            status = sum([
                SERVER_STATUS.SERVER_STATUS_AUTOCOMMIT,
                SERVER_STATUS.SERVER_STATUS_CURSOR_EXISTS,
            ])
        packages.append(self.packet(EofPacket, status=status))  # what should be if CLIENT_DEPRECATE_EOF?

        self.sendPackageGroup(packages)

    def answer_stmt_close(self, stmt_id):
        self.session.unregister_stmt(stmt_id)

    def answer_explain_table(self, sql):
        parts = sql.split(' ')
        table = parts[1].lower()
        if table == 'predictors' or table == 'mindsdb.predictors':
            self.answer_explain_predictors()
        elif table == 'commands' or table == 'mindsdb.commands':
            self.answer_explain_commands()
        else:
            raise NotImplementedError("Only 'EXPLAIN predictors' and 'EXPLAIN commands' supported")

    def _get_explain_columns(self):
        return [{
            'database': 'information_schema',
            'table_name': 'COLUMNS',
            'name': 'COLUMN_NAME',
            'alias': 'Field',
            'type': TYPES.MYSQL_TYPE_VAR_STRING,
            'charset': self.charset_text_type,
            'flags': sum([FIELD_FLAG.NOT_NULL])
        }, {
            'database': 'information_schema',
            'table_name': 'COLUMNS',
            'name': 'COLUMN_TYPE',
            'alias': 'Type',
            'type': TYPES.MYSQL_TYPE_BLOB,
            'charset': self.charset_text_type,
            'flags': sum([
                FIELD_FLAG.NOT_NULL,
                FIELD_FLAG.BLOB
            ])
        }, {
            'database': 'information_schema',
            'table_name': 'COLUMNS',
            'name': 'IS_NULLABLE',
            'alias': 'Null',
            'type': TYPES.MYSQL_TYPE_VAR_STRING,
            'charset': self.charset_text_type,
            'flags': sum([FIELD_FLAG.NOT_NULL])
        }, {
            'database': 'information_schema',
            'table_name': 'COLUMNS',
            'name': 'COLUMN_KEY',
            'alias': 'Key',
            'type': TYPES.MYSQL_TYPE_VAR_STRING,
            'charset': self.charset_text_type,
            'flags': sum([FIELD_FLAG.NOT_NULL])
        }, {
            'database': 'information_schema',
            'table_name': 'COLUMNS',
            'name': 'COLUMN_DEFAULT',
            'alias': 'Default',
            'type': TYPES.MYSQL_TYPE_BLOB,
            'charset': self.charset_text_type,
            'flags': sum([FIELD_FLAG.BLOB])
        }, {
            'database': 'information_schema',
            'table_name': 'COLUMNS',
            'name': 'EXTRA',
            'alias': 'Extra',
            'type': TYPES.MYSQL_TYPE_VAR_STRING,
            'charset': self.charset_text_type,
            'flags': sum([FIELD_FLAG.NOT_NULL])
        }]

    def answer_explain_predictors(self):
        status = sum([
            SERVER_STATUS.SERVER_STATUS_AUTOCOMMIT,
            SERVER_STATUS.SERVER_QUERY_NO_INDEX_USED,
        ])

        packages = self.getTabelPackets(
            columns=self._get_explain_columns(),
            # [Field, Type, Null, Key, Default, Extra]
            data=[
                ['name', 'varchar(255)', 'NO', 'PRI', None, ''],
                ['status', 'varchar(255)', 'YES', '', None, ''],
                ['accuracy', 'varchar(255)', 'YES', '', None, ''],
                ['predict', 'varchar(255)', 'YES', '', None, ''],
                ['select_data_query', 'varchar(255)', 'YES', '', None, ''],
                ['external_datasource', 'varchar(255)', 'YES', '', None, ''],
                ['training_options', 'varchar(255)', 'YES', '', None, ''],
            ],
            status=status
        )

        if self.client_capabilities.DEPRECATE_EOF is False:
            packages.append(self.packet(EofPacket, status=status))
        else:
            packages.append(self.packet(OkPacket, eof=True, status=status))

        self.sendPackageGroup(packages)

    def answer_explain_commands(self):
        status = sum([
            SERVER_STATUS.SERVER_STATUS_AUTOCOMMIT,
            SERVER_STATUS.SERVER_QUERY_NO_INDEX_USED,
        ])

        packages = self.getTabelPackets(
            columns=self._get_explain_columns(),
            data=[
                # [Field, Type, Null, Key, Default, Extra]
                ['command', 'varchar(255)', 'NO', 'PRI', None, '']
            ],
            status=status
        )

        if self.client_capabilities.DEPRECATE_EOF is False:
            packages.append(self.packet(EofPacket, status=status))
        else:
            packages.append(self.packet(OkPacket, eof=True, status=status))

        self.sendPackageGroup(packages)

    def queryAnswer(self, sql):
        statement = SqlStatementParser(sql)
        sql = statement.sql
        sql_lower = sql.lower()
        sql_lower = sql_lower.replace('`', '')

        keyword = statement.keyword
        struct = statement.struct

        if keyword == 'show':
            if 'show databases' in sql_lower:
                sql = 'select schema_name as Database from information_schema.SCHEMATA;'
                statement = SqlStatementParser(sql)
                sql_lower = statement.sql.lower()
                keyword = statement.keyword
                struct = statement.struct
            elif 'tables' in sql_lower:
                if sql_lower == 'show tables':
                    schema = 'mindsdb'
                elif 'show tables from' in sql_lower:
                    schema = re.findall(r'show\s+tables\s+from\s+(\S*)', sql_lower)[0]
                elif 'show full tables from' in sql_lower:
                    schema = re.findall(r'show\s+full\s+tables\s+from\s+(\S*)', sql_lower)[0]
                sql = f"select table_name as Tables_in_{schema} from INFORMATION_SCHEMA.TABLES WHERE table_schema = '{schema.upper()}' and table_type = 'BASE TABLE'"
                statement = SqlStatementParser(sql)
                sql_lower = statement.sql.lower()
                keyword = statement.keyword
                struct = statement.struct
            elif 'show variables' in sql_lower:
                variables = re.findall(r"variable_name='([a-zA-Z_]*)'", sql_lower)
                self.answer_show_variables(variables)
                return
            elif "show session variables like" in sql_lower:
                # for workbench
                variables = re.findall(r"show session variables like '([a-zA-Z_]*)'", sql_lower)
                self.answer_show_variables(variables)
                return
            elif 'show session status like' in sql_lower:
                # for workbench
                variables = re.findall(r"show session variables like '([a-zA-Z_]*)'", sql_lower)
                self.answer_show_variables(variables)
                return

        if keyword == 'start':
            # start transaction
            self.packet(OkPacket).send()
        elif keyword == 'set':
            if 'autocommit' in sql_lower:
                self.packet(OkPacket).send()
            elif 'set names' in sql_lower:
                # it can be "set names utf8"
                self.charset = re.findall(r"set\s+names\s+(\S*)", sql_lower)[0]
                self.charset_text_type = CHARSET_NUMBERS['utf8_general_ci']
                if self.charset == 'utf8mb4':
                    self.charset_text_type = CHARSET_NUMBERS['utf8mb4_general_ci']
                self.packet(
                    OkPacket,
                    state_track=[
                        ['character_set_client', self.charset],
                        ['character_set_connection', self.charset],
                        ['character_set_results', self.charset]
                    ]
                ).send()
            else:
                self.packet(OkPacket).send()
        elif keyword == 'use':
            self.session.database = sql_lower.split()[1].strip(' ;')
            self.packet(OkPacket).send()
        elif keyword == 'create_ai_table':
            self.answer_create_ai_table(struct)
        elif keyword == 'create_predictor':
            self.answer_create_predictor(struct)
        elif 'show warnings' in sql_lower:
            self.answerShowWarnings()
        elif 'show engines' in sql_lower:
            self.answerShowEngines()
        elif 'show charset' in sql_lower:
            self.answerShowCharset()
        elif 'show collation' in sql_lower:
            self.answerShowCollation()
        elif 'show table status' in sql_lower:
            self.answer_show_table_status(sql)
        elif keyword == 'delete' and \
                ('mindsdb.predictors' in sql_lower or self.session.database == 'mindsdb' and 'predictors' in sql_lower):
            self.delete_predictor_sql(sql)
            self.packet(OkPacket).send()
        elif keyword == 'insert' \
                and (struct['database'] == 'mindsdb' or struct['database'] is None and self.session.database == 'mindsdb') \
                and struct['table'] == 'commands':
            insert = OrderedDict(zip(struct['columns'], struct['values']))
            if len(insert) != 1 or 'command' not in insert:
                self.packet(ErrPacket, err_code=ERR.ER_WRONG_ARGUMENTS, msg="Error: only 'command' should be inserted in mindsdb.commands").send()
                return
            self.handle_custom_command(insert['command'])
        elif keyword == 'insert' \
                and (struct['database'] == 'mindsdb' or struct['database'] is None and self.session.database == 'mindsdb') \
                and struct['table'] == 'predictors':
            if len(struct['columns']) != len(struct['values']):
                # All clients what i saw convert queries from: "insert into a values (b)" to "insert into a (colb) values (b)"
                # If once it no happened, then this error will raise, and will need to add columns list definition.
                self.packet(
                    ErrPacket,
                    err_code=ERR.ER_WRONG_ARGUMENTS,
                    msg="Error: number of columns is not equal to number of inserted values."
                ).send()
                return
            insert_dict = OrderedDict(zip(struct['columns'], struct['values']))
            self.insert_predictor_answer(insert_dict)
        elif keyword in ('update', 'insert'):
            raise NotImplementedError('Update and Insert not implemented')
        elif keyword == 'alter' and ('disable keys' in sql_lower) or ('enable keys' in sql_lower):
            self.packet(OkPacket).send()
        elif keyword == 'select':
            if 'connection_id()' in sql_lower:
                self.answer_connection_id(sql)
                return
            if '@@' in sql_lower:
                self.answerVariables(sql)
                return
            if 'select 1' in sql_lower:
                self.answerSelect1(sql)
                return
            if 'database()' in sql_lower:
                self.answerSelectDatabase()
                return
<<<<<<< HEAD

            if ' left join ' not in sql_lower and ' join ' in sql_lower:
                query_class = SQLQuery_new
            else:
                query_class = SQLQuery
            query = query_class(
                sql,
                integration=self.session.integration,
                database=self.session.database,
                datahub=self.session.datahub
            )
=======
            if 'current_user()' in sql_lower:
                self.answer_current_user()
                return
            if 'version()' in sql_lower:
                self.answer_version()
                return
            query = SQLQuery(sql, integration=self.session.integration, database=self.session.database)
>>>>>>> 1d64fe69
            self.selectAnswer(query)
        elif keyword == 'rollback':
            self.packet(OkPacket).send()
        elif keyword == 'commit':
            self.packet(OkPacket).send()
        elif keyword == 'explain':
            self.answer_explain_table(sql)
        else:
            raise NotImplementedError('Action not implemented')

    def answer_show_table_status(self, sql):
        # NOTE at this moment parsed statement only like `SHOW TABLE STATUS LIKE 'table'`.
        # NOTE some columns has {'database': 'mysql'}, other not. That correct. This is how real DB sends messages.
        parts = sql.split(' ')
        if parts[3].lower() != 'like':
            raise NotImplementedError('Action not implemented')
        table = parts[4].strip("'")

        packages = []
        packages += self.getTabelPackets(
            columns=[{
                'database': 'mysql',
                'table_name': 'tables',
                'name': 'Name',
                'alias': 'Name',
                'type': TYPES.MYSQL_TYPE_VAR_STRING,
                'charset': self.charset_text_type
            }, {
                'database': '',
                'table_name': 'tables',
                'name': 'Engine',
                'alias': 'Engine',
                'type': TYPES.MYSQL_TYPE_VAR_STRING,
                'charset': self.charset_text_type
            }, {
                'database': '',
                'table_name': 'tables',
                'name': 'Version',
                'alias': 'Version',
                'type': TYPES.MYSQL_TYPE_LONGLONG,
                'charset': CHARSET_NUMBERS['binary']
            }, {
                'database': 'mysql',
                'table_name': 'tables',
                'name': 'Row_format',
                'alias': 'Row_format',
                'type': TYPES.MYSQL_TYPE_VAR_STRING,
                'charset': self.charset_text_type
            }, {
                'database': '',
                'table_name': 'tables',
                'name': 'Rows',
                'alias': 'Rows',
                'type': TYPES.MYSQL_TYPE_LONGLONG,
                'charset': CHARSET_NUMBERS['binary']
            }, {
                'database': '',
                'table_name': 'tables',
                'name': 'Avg_row_length',
                'alias': 'Avg_row_length',
                'type': TYPES.MYSQL_TYPE_LONGLONG,
                'charset': CHARSET_NUMBERS['binary']
            }, {
                'database': '',
                'table_name': 'tables',
                'name': 'Data_length',
                'alias': 'Data_length',
                'type': TYPES.MYSQL_TYPE_LONGLONG,
                'charset': CHARSET_NUMBERS['binary']
            }, {
                'database': '',
                'table_name': 'tables',
                'name': 'Max_data_length',
                'alias': 'Max_data_length',
                'type': TYPES.MYSQL_TYPE_LONGLONG,
                'charset': CHARSET_NUMBERS['binary']
            }, {
                'database': '',
                'table_name': 'tables',
                'name': 'Index_length',
                'alias': 'Index_length',
                'type': TYPES.MYSQL_TYPE_LONGLONG,
                'charset': CHARSET_NUMBERS['binary']
            }, {
                'database': '',
                'table_name': 'tables',
                'name': 'Data_free',
                'alias': 'Data_free',
                'type': TYPES.MYSQL_TYPE_LONGLONG,
                'charset': CHARSET_NUMBERS['binary']
            }, {
                'database': '',
                'table_name': 'tables',
                'name': 'Auto_increment',
                'alias': 'Auto_increment',
                'type': TYPES.MYSQL_TYPE_LONGLONG,
                'charset': CHARSET_NUMBERS['binary']
            }, {
                'database': '',
                'table_name': 'tables',
                'name': 'Create_time',
                'alias': 'Create_time',
                'type': TYPES.MYSQL_TYPE_TIMESTAMP,
                'charset': CHARSET_NUMBERS['binary']
            }, {
                'database': '',
                'table_name': 'tables',
                'name': 'Update_time',
                'alias': 'Update_time',
                'type': TYPES.MYSQL_TYPE_TIMESTAMP,
                'charset': CHARSET_NUMBERS['binary']
            }, {
                'database': '',
                'table_name': 'tables',
                'name': 'Check_time',
                'alias': 'Check_time',
                'type': TYPES.MYSQL_TYPE_TIMESTAMP,
                'charset': CHARSET_NUMBERS['binary']
            }, {
                'database': 'mysql',
                'table_name': 'tables',
                'name': 'Collation',
                'alias': 'Collation',
                'type': TYPES.MYSQL_TYPE_VAR_STRING,
                'charset': self.charset_text_type
            }, {
                'database': '',
                'table_name': 'tables',
                'name': 'Checksum',
                'alias': 'Checksum',
                'type': TYPES.MYSQL_TYPE_LONGLONG,
                'charset': CHARSET_NUMBERS['binary']
            }, {
                'database': '',
                'table_name': 'tables',
                'name': 'Create_options',
                'alias': 'Create_options',
                'type': TYPES.MYSQL_TYPE_VAR_STRING,
                'charset': self.charset_text_type
            }, {
                'database': '',
                'table_name': 'tables',
                'name': 'Comment',
                'alias': 'Comment',
                'type': TYPES.MYSQL_TYPE_BLOB,
                'charset': self.charset_text_type
            }],
            data=[[
                table,          # Name
                'InnoDB',       # Engine
                10,             # Version
                'Dynamic',      # Row_format
                1,              # Rows
                16384,          # Avg_row_length
                16384,          # Data_length
                0,              # Max_data_length
                0,              # Index_length
                0,              # Data_free
                None,           # Auto_increment
                datetime.datetime.now().strftime('%Y-%m-%d %H:%M:%S'),  # Create_time
                datetime.datetime.now().strftime('%Y-%m-%d %H:%M:%S'),  # Update_time
                None,           # Check_time
                'utf8mb4_0900_ai_ci',   # Collation
                None,           # Checksum
                '',             # Create_options
                ''              # Comment
            ]]
        )
        packages.append(self.packet(OkPacket, eof=True, status=0x0002))
        self.sendPackageGroup(packages)

    def answerShowWarnings(self):
        packages = []
        packages += self.getTabelPackets(
            columns=[{
                'database': '',
                'table_name': '',
                'name': 'Level',
                'alias': 'Level',
                'type': TYPES.MYSQL_TYPE_VAR_STRING,
                'charset': self.charset_text_type
            }, {
                'database': '',
                'table_name': '',
                'name': 'Code',
                'alias': 'Code',
                'type': TYPES.MYSQL_TYPE_LONG,
                'charset': CHARSET_NUMBERS['binary']
            }, {
                'database': '',
                'table_name': '',
                'name': 'Message',
                'alias': 'Message',
                'type': TYPES.MYSQL_TYPE_VAR_STRING,
                'charset': self.charset_text_type
            }],
            data=[]
        )
        packages.append(self.packet(OkPacket, eof=True, status=0x0002))
        self.sendPackageGroup(packages)

    def answerSelectDatabase(self):
        packages = []
        packages += self.getTabelPackets(
            columns=[{
                'database': '',
                'table_name': '',
                'name': 'database()',
                'alias': 'database()',
                'type': TYPES.MYSQL_TYPE_VAR_STRING,
                'charset': self.charset_text_type
            }],
            data=[
                [None]
            ]
        )
        packages.append(self.packet(OkPacket, eof=True, status=0x0000))
        self.sendPackageGroup(packages)

    def answerShowCollation(self):
        packages = []
        packages += self.getTabelPackets(
            columns=[{
                'database': 'information_schema',
                'table_name': 'COLLATIONS',
                'name': 'COLLATION_NAME',
                'alias': 'Collation',
                'type': TYPES.MYSQL_TYPE_VAR_STRING,
                'charset': self.charset_text_type
            }, {
                'database': 'information_schema',
                'table_name': 'COLLATIONS',
                'name': 'CHARACTER_SET_NAME',
                'alias': 'Charset',
                'type': TYPES.MYSQL_TYPE_VAR_STRING,
                'charset': self.charset_text_type
            }, {
                'database': 'information_schema',
                'table_name': 'COLLATIONS',
                'name': 'ID',
                'alias': 'Id',
                'type': TYPES.MYSQL_TYPE_LONGLONG,
                'charset': CHARSET_NUMBERS['binary']
            }, {
                'database': 'information_schema',
                'table_name': 'COLLATIONS',
                'name': 'IS_DEFAULT',
                'alias': 'Default',
                'type': TYPES.MYSQL_TYPE_VAR_STRING,
                'charset': self.charset_text_type
            }, {
                'database': 'information_schema',
                'table_name': 'COLLATIONS',
                'name': 'IS_COMPILED',
                'alias': 'Compiled',
                'type': TYPES.MYSQL_TYPE_VAR_STRING,
                'charset': self.charset_text_type
            }, {
                'database': 'information_schema',
                'table_name': 'COLLATIONS',
                'name': 'SORTLEN',
                'alias': 'Sortlen',
                'type': TYPES.MYSQL_TYPE_LONGLONG,
                'charset': CHARSET_NUMBERS['binary']
            }],
            data=[
                ['utf8_general_ci', 'utf8', 33, 'Yes', 'Yes', 1],
                ['latin1_swedish_ci', 'latin1', 8, 'Yes', 'Yes', 1]
            ]
        )
        packages.append(self.packet(OkPacket, eof=True, status=0x0002))
        self.sendPackageGroup(packages)

    def answerShowCharset(self):
        packages = []
        packages += self.getTabelPackets(
            columns=[{
                'database': 'information_schema',
                'table_name': 'CHARACTER_SETS',
                'name': 'CHARACTER_SET_NAME',
                'alias': 'Charset',
                'type': TYPES.MYSQL_TYPE_VAR_STRING,
                'charset': self.charset_text_type
            }, {
                'database': 'information_schema',
                'table_name': 'CHARACTER_SETS',
                'name': 'DESCRIPTION',
                'alias': 'Description',
                'type': TYPES.MYSQL_TYPE_VAR_STRING,
                'charset': self.charset_text_type
            }, {
                'database': 'information_schema',
                'table_name': 'CHARACTER_SETS',
                'name': 'DEFAULT_COLLATE_NAME',
                'alias': 'Default collation',
                'type': TYPES.MYSQL_TYPE_VAR_STRING,
                'charset': self.charset_text_type
            }, {
                'database': 'information_schema',
                'table_name': 'CHARACTER_SETS',
                'name': 'MAXLEN',
                'alias': 'Maxlen',
                'type': TYPES.MYSQL_TYPE_LONGLONG,
                'charset': CHARSET_NUMBERS['binary']
            }],
            data=[
                ['utf8', 'UTF-8 Unicode', 'utf8_general_ci', 3],
                ['latin1', 'cp1252 West European', 'latin1_swedish_ci', 1]
            ]
        )
        packages.append(self.packet(OkPacket, eof=True, status=0x0002))
        self.sendPackageGroup(packages)

    def answerShowEngines(self):
        packages = []
        packages += self.getTabelPackets(
            columns=[{
                'database': 'information_schema',
                'table_name': 'ENGINES',
                'name': 'Engine',
                'alias': 'Engine',
                'type': TYPES.MYSQL_TYPE_VAR_STRING,
                'charset': self.charset_text_type
            }, {
                'database': 'information_schema',
                'table_name': 'ENGINES',
                'name': 'Support',
                'alias': 'Support',
                'type': TYPES.MYSQL_TYPE_VAR_STRING,
                'charset': self.charset_text_type
            }, {
                'database': 'information_schema',
                'table_name': 'ENGINES',
                'name': 'Comment',
                'alias': 'Comment',
                'type': TYPES.MYSQL_TYPE_VAR_STRING,
                'charset': self.charset_text_type
            }, {
                'database': 'information_schema',
                'table_name': 'ENGINES',
                'name': 'Transactions',
                'alias': 'Transactions',
                'type': TYPES.MYSQL_TYPE_VAR_STRING,
                'charset': self.charset_text_type
            }, {
                'database': 'information_schema',
                'table_name': 'ENGINES',
                'name': 'XA',
                'alias': 'XA',
                'type': TYPES.MYSQL_TYPE_VAR_STRING,
                'charset': self.charset_text_type
            }, {
                'database': 'information_schema',
                'table_name': 'ENGINES',
                'name': 'Savepoints',
                'alias': 'Savepoints',
                'type': TYPES.MYSQL_TYPE_VAR_STRING,
                'charset': self.charset_text_type
            }],
            data=[['InnoDB', 'DEFAULT', 'Supports transactions, row-level locking, and foreign keys', 'YES', 'YES', 'YES']]
        )
        packages.append(self.packet(OkPacket, eof=True, status=0x0002))
        self.sendPackageGroup(packages)

    def answerSelect1(self, sql):
        packages = []
        packages += self.getTabelPackets(
            columns=[{
                'table_name': '',
                'name': '',
                'alias': '1',
                'type': TYPES.MYSQL_TYPE_LONGLONG,
                'charset': CHARSET_NUMBERS['binary']
            }],
            data=[[1]]
        )
        packages.append(self.packet(OkPacket, eof=True, status=0x0002))
        self.sendPackageGroup(packages)

    def answer_connection_id(self, sql):
        packages = self.getTabelPackets(
            columns=[{
                'database': '',
                'table_name': '',
                'name': 'conn_id',
                'alias': 'conn_id',
                'type': TYPES.MYSQL_TYPE_LONG,
                'charset': CHARSET_NUMBERS['binary']
            }],
            data=[[self.connection_id]]
        )
        packages.append(self.packet(OkPacket, eof=True, status=0x0002))
        self.sendPackageGroup(packages)

    def answerVariables(self, sql):
        if '@@version_comment' in sql.lower():
            self.answerVersionComment()
            return
        elif '@@version' in sql.lower():
            self.answerVersion()
            return
        p = sql_parser.parse(sql)
        select = p.get('select')
        if isinstance(select, dict):
            select = [select]
        columns = []
        row = []
        for s in select:
            fill_name = s.get('value')
            alias = s.get('name', fill_name)
            variable = SERVER_VARIABLES.get(fill_name)
            columns.append({
                'table_name': '',
                'name': '',
                'alias': alias,
                'type': variable[1],
                'charset': variable[2]
            })
            row.append(variable[0])

        packages = []
        packages += self.getTabelPackets(
            columns=columns,
            data=[row]
        )
        packages.append(self.packet(OkPacket, eof=True, status=0x0002))
        self.sendPackageGroup(packages)

    def selectAnswer(self, query):
        result = query.fetch(
            self.session.datahub
        )

        if result['success'] is False:
            self.packet(
                ErrPacket,
                err_code=result['error_code'],
                msg=result['msg']
            ).send()
            return

        self.answerTableQuery(query)

    def _get_column_defenition_packets(self, columns, data=[]):
        packets = []
        for i, column in enumerate(columns):
            table_name = column.get('table_name', 'table_name')
            column_name = column.get('name', 'column_name')
            column_alias = column.get('alias', column_name)
            flags = column.get('flags', 0)
            if self.session.integration_type == 'mssql':
                # mssql raise error if value more then this.
                length = 0x2000
            else:
                if len(data) == 0:
                    length = 0xffff
                else:
                    length = 1
                    for row in data:
                        if isinstance(row, dict):
                            length = max(len(str(row[column_alias])), length)
                        else:
                            length = max(len(str(row[i])), length)

            packets.append(
                self.packet(
                    ColumnDefenitionPacket,
                    schema=column.get('database', 'mindsdb_schema'),
                    table_alias=column.get('table_alias', table_name),
                    table_name=table_name,
                    column_alias=column_alias,
                    column_name=column_name,
                    column_type=column['type'],
                    charset=column.get('charset', CHARSET_NUMBERS["utf8_unicode_ci"]),
                    max_length=length,
                    flags=flags
                )
            )
        return packets

    def getTabelPackets(self, columns, data, status=0):
        # TODO remove columns order
        packets = [self.packet(ColumnCountPacket, count=len(columns))]
        packets.extend(self._get_column_defenition_packets(columns, data))

        if self.client_capabilities.DEPRECATE_EOF is False:
            packets.append(self.packet(EofPacket, status=status))

        packets += [self.packet(ResultsetRowPacket, data=x) for x in data]
        return packets

    def decode_utf(self, text):
        try:
            return text.decode('utf-8')
        except Exception as e:
            log.error(f'SQL contains non utf-8 values: {text}')
            self.packet(
                ErrPacket,
                err_code=ERR.ER_SYNTAX_ERROR,
                msg=str(e)
            ).send()
            raise

    def is_cloud_connection(self):
        ''' Determine source of connection. Must be call before handshake.
            Idea based on: real mysql connection does not send anything before server handshake, so
            soket should be in 'out' state. In opposite, clout connection sends '0000' right after
            connection. '0000' selected because in real mysql connection it should be lenght of package,
            and it can not be 0.
        '''
        if sys.platform != 'linux':
            return {
                'is_cloud': False
            }

        read_poller = select.poll()
        read_poller.register(self.request, select.POLLIN)
        events = read_poller.poll(0)

        if len(events) == 0:
            return {
                'is_cloud': False
            }

        first_byte = self.request.recv(4, socket.MSG_PEEK)
        if first_byte == b'\x00\x00\x00\x00':
            self.request.recv(4)
            client_capabilities = self.request.recv(8)
            client_capabilities = struct.unpack('L', client_capabilities)[0]

            company_id = self.request.recv(4)
            company_id = struct.unpack('I', company_id)[0]

            return {
                'is_cloud': True,
                'client_capabilities': client_capabilities,
                'company_id': company_id
            }

        return {
            'is_cloud': False
        }

    def handle(self):
        """
        Handle new incoming connections
        :return:
        """
        log.debug('handle new incoming connection')
        cloud_connection = self.is_cloud_connection()
        self.init_session(company_id=cloud_connection.get('company_id'))
        if cloud_connection['is_cloud'] is False:
            if self.handshake() is False:
                return
        else:
            self.client_capabilities = ClentCapabilities(cloud_connection['client_capabilities'])
            self.session.username = 'cloud'
            self.session.auth = True
            self.session.integration = None
            self.session.integration_type = None

        while True:
            log.debug('Got a new packet')
            p = self.packet(CommandPacket)

            try:
                success = p.get()
            except Exception:
                log.error('Session closed, on packet read error')
                log.error(traceback.format_exc())
                return

            if success is False:
                log.debug('Session closed by client')
                return

            log.debug('Command TYPE: {type}'.format(
                type=getConstName(COMMANDS, p.type.value)))

            try:
                if p.type.value == COMMANDS.COM_QUERY:
                    sql = self.decode_utf(p.sql.value)
                    sql = SqlStatementParser(sql).sql
                    log.debug(f'COM_QUERY: {sql}')
                    self.queryAnswer(sql)
                elif p.type.value == COMMANDS.COM_STMT_PREPARE:
                    # https://dev.mysql.com/doc/internals/en/com-stmt-prepare.html
                    sql = self.decode_utf(p.sql.value)
                    statement = SqlStatementParser(sql)
                    log.debug(f'COM_STMT_PREPARE: {statement.sql}')
                    self.answer_stmt_prepare(statement)
                elif p.type.value == COMMANDS.COM_STMT_EXECUTE:
                    self.answer_stmt_execute(p.stmt_id.value, p.parameters)
                elif p.type.value == COMMANDS.COM_STMT_FETCH:
                    self.answer_stmt_fetch(p.stmt_id.value, p.limit.value)
                elif p.type.value == COMMANDS.COM_STMT_CLOSE:
                    self.answer_stmt_close(p.stmt_id.value)
                elif p.type.value == COMMANDS.COM_QUIT:
                    log.debug('Session closed, on client disconnect')
                    self.session = None
                    break
                elif p.type.value == COMMANDS.COM_INIT_DB:
                    new_database = p.database.value.decode()
                    # That fix for bug in mssql: it keeps connection for a long time, but after some time mssql can
                    # send packet with COM_INIT_DB=null. In this case keep old database name as default.
                    if new_database != 'null':
                        self.session.database = new_database
                    self.packet(OkPacket).send()
                elif p.type.value == COMMANDS.COM_FIELD_LIST:
                    # this command is deprecated, but console client still use it.
                    self.packet(OkPacket).send()
                else:
                    log.warning('Command has no specific handler, return OK msg')
                    log.debug(str(p))
                    # p.pprintPacket() TODO: Make a version of print packet
                    # that sends it to debug isntead
                    self.packet(OkPacket).send()

            except Exception as e:
                log.error(
                    f'ERROR while executing query\n'
                    f'{traceback.format_exc()}\n'
                    f'{e}'
                )
                self.packet(
                    ErrPacket,
                    err_code=ERR.ER_SYNTAX_ERROR,
                    msg=str(e)
                ).send()

    def packet(self, packetClass=Packet, **kwargs):
        """
        Factory method for packets

        :param packetClass:
        :param kwargs:
        :return:
        """
        p = packetClass(
            socket=self.socket,
            session=self.session,
            proxy=self,
            **kwargs
        )
        self.session.inc_packet_sequence_number()
        return p

    @staticmethod
    def startProxy():
        """
        Create a server and wait for incoming connections until Ctrl-C
        """
        config = Config()

        cert_path = config['api']['mysql'].get('certificate_path')
        if cert_path is None or cert_path == '':
            cert_path = tempfile.mkstemp(prefix='mindsdb_cert_', text=True)[1]
            make_ssl_cert(cert_path)
            atexit.register(lambda: os.remove(cert_path))

        server_capabilities.set(
            CAPABILITIES.CLIENT_SSL,
            config['api']['mysql']['ssl']
        )

        host = config['api']['mysql']['host']
        port = int(config['api']['mysql']['port'])

        log.info(f'Starting MindsDB Mysql proxy server on tcp://{host}:{port}')

        SocketServer.TCPServer.allow_reuse_address = True
        server = SocketServer.ThreadingTCPServer((host, port), MysqlProxy)
        server.mindsdb_config = config
        server.check_auth = partial(check_auth, config=config)
        server.cert_path = cert_path
        server.connection_id = 0

        server.original_model_interface = ModelInterface()
        server.original_data_store = DataStore()

        atexit.register(MysqlProxy.server_close, srv=server)

        # Activate the server; this will keep running until you
        # interrupt the program with Ctrl-C
        log.info('Waiting for incoming connections...')
        server.serve_forever()<|MERGE_RESOLUTION|>--- conflicted
+++ resolved
@@ -1055,7 +1055,12 @@
             if 'database()' in sql_lower:
                 self.answerSelectDatabase()
                 return
-<<<<<<< HEAD
+            if 'current_user()' in sql_lower:
+                self.answer_current_user()
+                return
+            if 'version()' in sql_lower:
+                self.answer_version()
+                return
 
             if ' left join ' not in sql_lower and ' join ' in sql_lower:
                 query_class = SQLQuery_new
@@ -1067,15 +1072,7 @@
                 database=self.session.database,
                 datahub=self.session.datahub
             )
-=======
-            if 'current_user()' in sql_lower:
-                self.answer_current_user()
-                return
-            if 'version()' in sql_lower:
-                self.answer_version()
-                return
             query = SQLQuery(sql, integration=self.session.integration, database=self.session.database)
->>>>>>> 1d64fe69
             self.selectAnswer(query)
         elif keyword == 'rollback':
             self.packet(OkPacket).send()
