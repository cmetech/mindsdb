from flask_restx import Resource
from flask import request

from mindsdb.api.http.namespaces.configs.sql import ns_conf
from mindsdb.api.mysql.mysql_proxy.mysql_proxy import FakeMysqlProxy, RESPONSE_TYPE as SQL_RESPONSE_TYPE


@ns_conf.route('/query')
@ns_conf.param('query', 'Execute query')
class Query(Resource):
    @ns_conf.doc('query')
    def post(self):
        query = request.json['query']
        context = request.json.get('context', {})

        mysql_proxy = FakeMysqlProxy(company_id=request.company_id)
        mysql_proxy.set_context(context)
        try:
            result = mysql_proxy.process_query(query)
<<<<<<< HEAD
            if result.type == SQL_RESPONSE_TYPE.ERROR:
                query_response = {
=======
            if result.type == SQL_ANSWER_TYPE.ERROR:
                listing_query_response = {
>>>>>>> ef48ede3
                    'type': 'error',
                    'error_code': result.error_code,
                    'error_message': result.error_message
                }
<<<<<<< HEAD
            elif result.type == SQL_RESPONSE_TYPE.OK:
                query_response = {
                    'type': 'ok'
                }
            elif result.type == SQL_RESPONSE_TYPE.TABLE:
                query_response = {
=======
            elif result.type == SQL_ANSWER_TYPE.OK:
                listing_query_response = {
                    'type': 'ok'
                }
            elif result.type == SQL_ANSWER_TYPE.TABLE:
                listing_query_response = {
>>>>>>> ef48ede3
                    'type': 'table',
                    'data': result.data,
                    'column_names': [x['alias'] or x['name'] if 'alias' in x else x['name'] for x in result.columns]
                }
        except Exception as e:
            listing_query_response = {
                'type': 'error',
                'error_code': 0,
                'error_message': str(e)
            }

        context = mysql_proxy.get_context(context)

        listing_query_response['context'] = context

        return listing_query_response, 200


@ns_conf.route('/list_databases')
@ns_conf.param('list_databases', 'lists databases of mindsdb')
class ListDatabases(Resource):
    @ns_conf.doc('list_databases')
    def get(self):
        listing_query = 'SHOW DATABASES'
        mysql_proxy = FakeMysqlProxy(company_id=request.company_id)
        try:
            result = mysql_proxy.process_query(listing_query)

            # iterate over result.data and perform a query on each item to get the name of the tables
           

            if result.type == SQL_ANSWER_TYPE.ERROR:
                listing_query_response = {
                    'type': 'error',
                    'error_code': result.error_code,
                    'error_message': result.error_message
                }
            elif result.type == SQL_ANSWER_TYPE.OK:
                listing_query_response = {
                    'type': 'ok'
                }
            elif result.type == SQL_ANSWER_TYPE.TABLE:
                listing_query_response = {
                'data': [{'name': x[0], 'tables': mysql_proxy.process_query('SHOW TABLES FROM `{}`'.format(x[0])).data} for x in result.data]
            }
        except Exception as e:
            listing_query_response = {
                'type': 'error',
                'error_code': 0,
                'error_message': str(e)
            }
        
        return listing_query_response, 200<|MERGE_RESOLUTION|>--- conflicted
+++ resolved
@@ -17,32 +17,18 @@
         mysql_proxy.set_context(context)
         try:
             result = mysql_proxy.process_query(query)
-<<<<<<< HEAD
             if result.type == SQL_RESPONSE_TYPE.ERROR:
-                query_response = {
-=======
-            if result.type == SQL_ANSWER_TYPE.ERROR:
                 listing_query_response = {
->>>>>>> ef48ede3
                     'type': 'error',
                     'error_code': result.error_code,
                     'error_message': result.error_message
                 }
-<<<<<<< HEAD
             elif result.type == SQL_RESPONSE_TYPE.OK:
-                query_response = {
+                listing_query_response = {
                     'type': 'ok'
                 }
             elif result.type == SQL_RESPONSE_TYPE.TABLE:
-                query_response = {
-=======
-            elif result.type == SQL_ANSWER_TYPE.OK:
                 listing_query_response = {
-                    'type': 'ok'
-                }
-            elif result.type == SQL_ANSWER_TYPE.TABLE:
-                listing_query_response = {
->>>>>>> ef48ede3
                     'type': 'table',
                     'data': result.data,
                     'column_names': [x['alias'] or x['name'] if 'alias' in x else x['name'] for x in result.columns]
@@ -72,27 +58,25 @@
             result = mysql_proxy.process_query(listing_query)
 
             # iterate over result.data and perform a query on each item to get the name of the tables
-           
-
-            if result.type == SQL_ANSWER_TYPE.ERROR:
+            if result.type == SQL_RESPONSE_TYPE.ERROR:
                 listing_query_response = {
                     'type': 'error',
                     'error_code': result.error_code,
                     'error_message': result.error_message
                 }
-            elif result.type == SQL_ANSWER_TYPE.OK:
+            elif result.type == SQL_RESPONSE_TYPE.OK:
                 listing_query_response = {
                     'type': 'ok'
                 }
-            elif result.type == SQL_ANSWER_TYPE.TABLE:
+            elif result.type == SQL_RESPONSE_TYPE.TABLE:
                 listing_query_response = {
-                'data': [{'name': x[0], 'tables': mysql_proxy.process_query('SHOW TABLES FROM `{}`'.format(x[0])).data} for x in result.data]
-            }
+                    'data': [{'name': x[0], 'tables': mysql_proxy.process_query('SHOW TABLES FROM `{}`'.format(x[0])).data} for x in result.data]
+                }
         except Exception as e:
             listing_query_response = {
                 'type': 'error',
                 'error_code': 0,
                 'error_message': str(e)
             }
-        
+
         return listing_query_response, 200