import re
import os
from typing import Optional, Dict

import numpy as np
import pandas as pd

from langchain.schema import SystemMessage
from langchain.agents import AgentType
from langchain.llms import OpenAI
from langchain.chat_models import ChatAnthropic, ChatOpenAI  # GPT-4 fails to follow the output langchain requires, avoid using for now
from langchain.agents import initialize_agent, create_sql_agent
from langchain.prompts import PromptTemplate
from langchain.agents.agent_toolkits import SQLDatabaseToolkit
from langchain.chains.conversation.memory import ConversationSummaryBufferMemory

from mindsdb.integrations.handlers.openai_handler.constants import CHAT_MODELS as OPEN_AI_CHAT_MODELS
from mindsdb.integrations.handlers.langchain_handler.mindsdb_database_agent import MindsDBSQL
from mindsdb.integrations.handlers.langchain_handler.tools import setup_tools
from mindsdb.integrations.libs.base import BaseMLEngine
from mindsdb.integrations.utilities.handler_utils import get_api_key
from mindsdb.utilities import log


_DEFAULT_MODEL = 'gpt-3.5-turbo'
_DEFAULT_MAX_ITERATIONS = 10
_DEFAULT_MAX_TOKENS = 2048  # requires more than vanilla OpenAI due to ongoing summarization and 3rd party input
_DEFAULT_AGENT_MODEL = 'zero-shot-react-description'
_DEFAULT_AGENT_TOOLS = ['python_repl', 'wikipedia']  # these require no additional arguments
_ANTHROPIC_CHAT_MODELS = {'claude-2', 'claude-instant-1'}
_PARSING_ERROR_PREFIX = 'An output parsing error occurred'

logger = log.getLogger(__name__)


class LangChainHandler(BaseMLEngine):
    """
    This is a MindsDB integration for the LangChain library, which provides a unified interface for interacting with
    various large language models (LLMs).

    Currently, this integration supports exposing OpenAI and Anthrophic's LLMs with normal text completion support. They are then
    wrapped in a zero shot react description agent that offers a few third party tools out of the box, with support
    for additional ones if an API key is provided. Ongoing memory is also provided.

    Full tool support list:
        - wikipedia
        - python_repl
        - serper.dev search
    """
    name = 'langchain'

    def __init__(self, *args, **kwargs):
        super().__init__(*args, **kwargs)
        self.generative = True
        self.stops = []
        self.default_mode = 'default'  # can also be 'conversational' or 'conversational-full'
        self.engine_to_supported_modes = {
            'openai': ['default', 'conversational', 'conversational-full', 'image'],
            'anthropic': ['default', 'conversational', 'conversational-full']
        }
        self.default_model = _DEFAULT_MODEL
        self.default_max_tokens = _DEFAULT_MAX_TOKENS
        self.default_agent_model = _DEFAULT_AGENT_MODEL
        self.default_agent_tools = _DEFAULT_AGENT_TOOLS

    # TODO (ref #7496): modify handler_utils.get_api_key to check for prefix in all sources, update usage in all handlers, deprecate  # noqa
    def _get_serper_api_key(self, args, strict=True):
        if 'serper_api_key' in args:
            return args['serper_api_key']
        # 2
        connection_args = self.engine_storage.get_connection_args()
        if 'serper_api_key' in connection_args:
            return connection_args['serper_api_key']
        # 3
        api_key = os.getenv('SERPER_API_KEY')  # e.g. "OPENAI_API_KEY"
        if api_key is not None:
            return api_key

        if strict:
            raise Exception(f'Missing API key serper_api_key. Either re-create this ML_ENGINE specifying the `serper_api_key` parameter,\
                 or re-create this model and pass the API key with `USING` syntax.')  # noqa

    def create(self, target, args=None, **kwargs):
        self.default_agent_tools = args.get('tools', self.default_agent_tools)

        args = args['using']
        args['target'] = target
        
        available_models = {*OPEN_AI_CHAT_MODELS, *_ANTHROPIC_CHAT_MODELS}
        if not args.get('model_name'):
            args['model_name'] = self.default_model
        elif args['model_name'] not in available_models:
            raise Exception(f"Invalid model name. Please use one of {available_models}")

        if not args.get('mode'):
            args['mode'] = self.default_mode

        supported_modes = self.engine_to_supported_modes['openai']
        if args['model_name'] in _ANTHROPIC_CHAT_MODELS:
            supported_modes = self.engine_to_supported_modes['anthropic']
        if args['mode'] not in supported_modes:
            raise Exception(f"Invalid operation mode. Please use one of {supported_modes}")

        self.model_storage.json_set('args', args)

    @staticmethod
    def create_validation(target, args=None, **kwargs):
        if 'using' not in args:
            raise Exception("LangChain engine requires a USING clause! Refer to its documentation for more details.")
        else:
            args = args['using']

        if args.get('mode') != 'conversational':
            if len(set(args.keys()) & {'prompt_template'}) == 0:
                raise Exception('Please provide a `prompt_template` for this engine.')

    def predict(self, df, args=None):
        """
        Dispatch is performed depending on the underlying model type. Currently, only the default text completion
        is supported.
        """
        executor = args['executor']  # used as tool in custom tool for the agent to have mindsdb-wide access
        pred_args = args['predict_params'] if args else {}
        args = self.model_storage.json_get('args')
        args['executor'] = executor

        df = df.reset_index(drop=True)

        if args.get('mode') != 'conversational':
            if 'prompt_template' not in args and 'prompt_template' not in pred_args:
                raise Exception(f"This model expects a prompt template, please provide one.")

        if 'stops' in pred_args:
            self.stops = pred_args['stops']

        # TODO: offload creation to the `create` method instead for faster inference?

        modal_dispatch = {
            'default': 'default_completion',
            'sql_agent': 'sql_agent_completion',
        }

        agent_creation_method = modal_dispatch.get(args.get('modal_dispatch', 'default'), 'default_completion')

        if args.get('mode') == 'conversational':
            agent_creation_method = 'conversational_completion'

        # input dataframe can be modified
        agent, df = getattr(self, agent_creation_method)(df, args, pred_args)
        return self.run_agent(df, agent, args, pred_args)

    def _get_chat_model_params(self, args, pred_args):
        model_name = args.get('model_name', self.default_model)
        # Params shared by all models.
        temperature = min(1.0, max(0.0, args.get('temperature', 0.0)))
        max_tokens = pred_args.get('max_tokens', args.get('max_tokens', self.default_max_tokens))
        top_p = pred_args.get('top_p', None)
        timeout = pred_args.get('request_timeout', None)
        serper_api_key = self._get_serper_api_key(args, strict=False)
        model_kwargs = {}
        if model_name in _ANTHROPIC_CHAT_MODELS:
            model_kwargs['model'] = model_name
            model_kwargs['temperature'] = temperature
            model_kwargs['max_tokens_to_sample'] = max_tokens
            model_kwargs['top_p'] = top_p
            model_kwargs['timeout'] = timeout
            model_kwargs['stop_sequences'] = pred_args.get('stop_sequences', None)
            model_kwargs['serper_api_key'] = serper_api_key
            model_kwargs['anthropic_api_key'] = get_api_key('anthropic', args, self.engine_storage)
        else:
            # OpenAI
            model_kwargs['model_name'] = model_name
            model_kwargs['temperature'] = temperature
            model_kwargs['max_tokens'] = max_tokens
            model_kwargs['top_p'] = top_p
            model_kwargs['request_timeout'] = timeout
            model_kwargs['serper_api_key'] = serper_api_key
            model_kwargs['frequency_penalty'] = pred_args.get('frequency_penalty', None)
            model_kwargs['presence_penalty'] = pred_args.get('presence_penalty', None)
            model_kwargs['n'] = pred_args.get('n', None)
            model_kwargs['best_of'] = pred_args.get('best_of', None)
            model_kwargs['logit_bias'] = pred_args.get('logit_bias', None)
            model_kwargs['openai_api_key'] = get_api_key('openai', args, self.engine_storage)

        model_kwargs = {k: v for k, v in model_kwargs.items() if v is not None}  # filter out None values
        return model_kwargs

    def _create_chat_model(self, args, pred_args):
        model_kwargs = self._get_chat_model_params(args, pred_args)
        model_name = args.get('model_name', self.default_model)

        if model_name in _ANTHROPIC_CHAT_MODELS:
            return ChatAnthropic(**model_kwargs)
        elif model_name in OPEN_AI_CHAT_MODELS:
            return ChatOpenAI(**model_kwargs)
        else:
            return OpenAI(**model_kwargs)

    def conversational_completion(self, df, args=None, pred_args=None):
        pred_args = pred_args if pred_args else {}

        # langchain tool setup
        model_kwargs = self._get_chat_model_params(args, pred_args)
        llm = self._create_chat_model(args, pred_args)
        max_tokens = pred_args.get('max_tokens', args.get('max_tokens', self.default_max_tokens))
        tools = setup_tools(llm,
                            model_kwargs,
                            pred_args,
                            args['executor'],
                            self.default_agent_tools)

        memory = ConversationSummaryBufferMemory(llm=llm,
                                                 max_token_limit=max_tokens,
                                                 memory_key="chat_history")

        # fill memory

        # system prompt
        prompt = args['prompt_template']
        if 'prompt_template' in pred_args and pred_args['prompt_template'] is not None:
            prompt = pred_args['prompt_template']
        if 'context' in pred_args:
            prompt += '\n\n' + 'Useful information:\n' + pred_args['context'] + '\n'
        memory.chat_memory.messages.insert(0, SystemMessage(content=prompt))

        # user - assistant conversation. get all except the last message
        for row in df[:-1].to_dict('records'):
            question = row[args['user_column']]
            answer = row[args['assistant_column']]

            if question:
                memory.chat_memory.add_user_message(question)
            if answer:
                memory.chat_memory.add_ai_message(answer)

        # use last message as prompt, remove other questions
        df.iloc[:-1, df.columns.get_loc(args['user_column'])] = ''

        agent_name = AgentType.CONVERSATIONAL_REACT_DESCRIPTION
        agent = initialize_agent(
            tools,
            llm,
            memory=memory,
            agent=agent_name,
            max_iterations=pred_args.get('max_iterations', args.get('max_iterations', _DEFAULT_MAX_ITERATIONS)),
            verbose=pred_args.get('verbose', args.get('verbose', False)),
            handle_parsing_errors=False,
        )

        # setup model description
        description = {
            'allowed_tools': [agent.agent.allowed_tools],  # packed as list to avoid additional rows
            'agent_type': agent_name,
            'max_iterations': agent.max_iterations,
            'memory_type': memory.__class__.__name__,
        }

        description = {**description, **model_kwargs}
        description.pop('openai_api_key', None)
        self.model_storage.json_set('description', description)

        return agent, df

    def default_completion(self, df, args=None, pred_args=None):
        """
        Mostly follows the logic of the OpenAI handler, but with a few additions:
            - setup the langchain toolkit
            - setup the langchain agent (memory included)
            - setup information to be published when describing the model

        Ref link from the LangChain documentation on how to accomplish the first two items:
            - python.langchain.com/en/latest/modules/agents/agents/custom_agent.html
        """
        pred_args = pred_args if pred_args else {}
        pred_args['tools'] = args.get('tools') if 'tools' not in pred_args else pred_args.get('tools', [])

        # langchain tool setup
        llm = self._create_chat_model(args, pred_args)
        max_tokens = pred_args.get('max_tokens', args.get('max_tokens', self.default_max_tokens))
        model_kwargs = self._get_chat_model_params(args, pred_args)
        tools = setup_tools(llm,
                            model_kwargs,
                            pred_args,
                            args['executor'],
                            self.default_agent_tools)

        # langchain agent setup
        memory = ConversationSummaryBufferMemory(llm=llm, max_token_limit=max_tokens)
        agent_name = pred_args.get('agent_name', args.get('agent_name', self.default_agent_model))
        agent = initialize_agent(
            tools,
            llm,
            memory=memory,
            agent=agent_name,
            max_iterations=pred_args.get('max_iterations', args.get('max_iterations', _DEFAULT_MAX_ITERATIONS)),
            verbose=pred_args.get('verbose', args.get('verbose', False)),
            handle_parsing_errors=False,
        )

        # setup model description
        description = {
            'allowed_tools': [agent.agent.allowed_tools],   # packed as list to avoid additional rows
            'agent_type': agent_name,
            'max_iterations': agent.max_iterations,
            'memory_type': memory.__class__.__name__,
        }
        description = {**description, **model_kwargs}
        description.pop('openai_api_key', None)
        self.model_storage.json_set('description', description)

        return agent, df

    def run_agent(self, df, agent, args, pred_args):
        # TODO abstract prompt templating into a common utility method, this is also used in vanilla OpenAI
        if 'prompt_template' in pred_args:
            base_template = pred_args['prompt_template']   # override with predict-time template if available
        elif 'prompt_template' in args:
            base_template = args['prompt_template']  # use create-time template if not
        else:
            base_template = '{{question}}'  # default template otherwise

        input_variables = []
        matches = list(re.finditer("{{(.*?)}}", base_template))

        for m in matches:
            input_variables.append(m[0].replace('{', '').replace('}', ''))

        empty_prompt_ids = np.where(df[input_variables].isna().all(axis=1).values)[0]

        base_template = base_template.replace('{{', '{').replace('}}', '}')
        prompts = []

        for i, row in df.iterrows():
            if i not in empty_prompt_ids:
                prompt = PromptTemplate(input_variables=input_variables, template=base_template)
                kwargs = {}
                for col in input_variables:
                    kwargs[col] = row[col] if row[col] is not None else ''  # add empty quote if data is missing
                prompts.append(prompt.format(**kwargs))
            elif row.get(args['user_column']):
                # just add prompt
                prompts.append(row[args['user_column']])

        def _completion(agent, prompts):
            # TODO: ensure that agent completion plus prompt match the maximum allowed by the user
            # TODO: use async API if possible for parallelized completion
            completions = []
            for prompt in prompts:
                if not prompt:
                    # skip empty values
                    completions.append('')
                    continue
                try:
                    completions.append(agent.run(prompt))
                except ValueError as e:
                    # Handle parsing errors ourselves instead of using handle_parsing_errors=True in initialize_agent.
                    response = str(e)
                    if not response.startswith(_PARSING_ERROR_PREFIX):
                        completions.append(f'agent failed with error:\n{str(e)}...')
                    else:
                        # By far the most common error is a Langchain parsing error. Some OpenAI models
                        # always output a response formatted correctly. Anthropic, and others, sometimes just output
                        # the answer as text (when not using tools), even when prompted to output in a specific format.
                        # As a somewhat dirty workaround, we accept the output formatted incorrectly and use it as a response.
                        #
                        # Ideally, in the future, we would write a parser that is more robust and flexible than the one Langchain uses.
<<<<<<< HEAD
                        # Response is wrapped in ``
                        log.logger.info(f"Agent failure, salvaging response...")
                        response_output = response.split('`')
                        if len(response_output) >= 2:
                            response = response_output[-2]
=======
                        response = response.lstrip(_PARSING_ERROR_PREFIX).rstrip('`')
                        logger.info(f"Agent failure, salvaging response...")
>>>>>>> f00e4d1d
                        completions.append(response)
                except Exception as e:
                    completions.append(f'agent failed with error:\n{str(e)}...')
            return [c for c in completions]

        completion = _completion(agent, prompts)

        # add null completion for empty prompts
        for i in sorted(empty_prompt_ids):
            completion.insert(i, None)

        pred_df = pd.DataFrame(completion, columns=[args['target']])

        return pred_df

    def describe(self, attribute: Optional[str] = None) -> pd.DataFrame:
        info = self.model_storage.json_get('description')

        if attribute == 'info':
            if info is None:
                # we do this due to the huge amount of params that can be changed
                #  at prediction time to customize behavior.
                # for them, we report the last observed value
                raise Exception('This model needs to be used before it can be described.')

            description = pd.DataFrame(info)
            return description
        else:
            tables = ['info']
            return pd.DataFrame(tables, columns=['tables'])

    def finetune(self, df: Optional[pd.DataFrame] = None, args: Optional[Dict] = None) -> None:
        raise NotImplementedError('Fine-tuning is not supported for LangChain models')

    def sql_agent_completion(self, df, args=None, pred_args=None):
        """This completion will be used to answer based on information passed by any MindsDB DB or API engine."""
        db = MindsDBSQL(engine=args['executor'], metadata=args['executor'].session.integration_controller)
        toolkit = SQLDatabaseToolkit(db=db)
        model_name = args.get('model_name', self.default_model)
        llm = OpenAI(temperature=0) if model_name not in OPEN_AI_CHAT_MODELS else ChatOpenAI(temperature=0)
        agent = create_sql_agent(
            llm=llm,
            toolkit=toolkit,
            verbose=pred_args.get('verbose', args.get('verbose', False))
        )
        return agent, df<|MERGE_RESOLUTION|>--- conflicted
+++ resolved
@@ -364,16 +364,13 @@
                         # As a somewhat dirty workaround, we accept the output formatted incorrectly and use it as a response.
                         #
                         # Ideally, in the future, we would write a parser that is more robust and flexible than the one Langchain uses.
-<<<<<<< HEAD
+
                         # Response is wrapped in ``
                         log.logger.info(f"Agent failure, salvaging response...")
                         response_output = response.split('`')
                         if len(response_output) >= 2:
                             response = response_output[-2]
-=======
-                        response = response.lstrip(_PARSING_ERROR_PREFIX).rstrip('`')
-                        logger.info(f"Agent failure, salvaging response...")
->>>>>>> f00e4d1d
+
                         completions.append(response)
                 except Exception as e:
                     completions.append(f'agent failed with error:\n{str(e)}...')
