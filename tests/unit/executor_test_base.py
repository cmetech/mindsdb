import copy
import datetime as dt
import importlib
import json
import os
import sys
import tempfile
from unittest import mock

import duckdb
import numpy as np
import pandas as pd
from mindsdb_sql.render.sqlalchemy_render import SqlalchemyRender


def unload_module(path):
    # remove all modules started with path
    import sys

    to_remove = []
    for module_name in sys.modules:
        if module_name.startswith(path + ".") or module_name == path:
            to_remove.append(module_name)
    to_remove.sort(reverse=True)
    for module_name in to_remove:
        sys.modules.pop(module_name)


class BaseUnitTest:
    """
    mindsdb instance with temporal database and config
    """

    @staticmethod
    def setup_class(cls):
        # remove imports of mindsdb in previous tests
        unload_module("mindsdb")

        # database temp file
        cls.db_file = tempfile.mkstemp(prefix="mindsdb_db_")[1]

        # config
        config = {"storage_db": "sqlite:///" + cls.db_file}
        # config temp file
        fdi, cfg_file = tempfile.mkstemp(prefix="mindsdb_conf_")

        with os.fdopen(fdi, "w") as fd:
            json.dump(config, fd)

        os.environ["MINDSDB_CONFIG_PATH"] = cfg_file

        # initialize config
        from mindsdb.utilities.config import Config

        Config()

        from mindsdb.interfaces.storage import db

        db.init()
        cls.db = db

        from multiprocessing import dummy

        mp_patcher = mock.patch("torch.multiprocessing.get_context").__enter__()
        mp_patcher.side_effect = lambda x: dummy

    @staticmethod
    def teardown_class(cls):
        # remove tmp db file
        cls.db.session.close()
        os.unlink(cls.db_file)

        # remove environ for next tests
        del os.environ["MINDSDB_DB_CON"]

        # remove import of mindsdb for next tests
        unload_module("mindsdb")

    def setup_method(self):
        self.clear_db(self.db)

    def clear_db(self, db):
        # drop
        db.session.rollback()
        db.Base.metadata.drop_all(db.engine)

        # create
        db.Base.metadata.create_all(db.engine)

        # fill with data
        r = db.Integration(name="files", data={}, engine="files")
        db.session.add(r)
        r = db.Integration(name="views", data={}, engine="views")
        db.session.add(r)
        r = db.Integration(name="autokeras", data={}, engine="autokeras")
        db.session.add(r)
        r = db.Integration(name="autogluon", data={}, engine="autogluon")
        db.session.add(r)
        r = db.Integration(name="huggingface", data={}, engine="huggingface")
        db.session.add(r)
        r = db.Integration(name="merlion", data={}, engine="merlion")
        db.session.add(r)
        r = db.Integration(name="monkeylearn", data={}, engine="monkeylearn")
        db.session.add(r)
        r = db.Integration(name="statsforecast", data={}, engine="statsforecast")
        db.session.add(r)
        r = db.Integration(name="dummy_ml", data={}, engine="dummy_ml")
        db.session.add(r)
        r = db.Integration(name="neuralforecast", data={}, engine="neuralforecast")
        db.session.add(r)
        r = db.Integration(name="popularity_recommender", data={}, engine="popularity_recommender")
        db.session.add(r)
        r = db.Integration(name="lightfm", data={}, engine="lightfm")
        db.session.add(r)
        r = db.Integration(name="openai", data={}, engine="openai")
        db.session.add(r)
        r = db.Integration(name="anomaly_detection", data={}, engine="anomaly_detection")
        db.session.add(r)
<<<<<<< HEAD
        r = db.Integration(name="langchain_embedding", data={}, engine="langchain_embedding")
=======
        r = db.Integration(
            name="langchain_embedding", data={}, engine="langchain_embedding"
        )
>>>>>>> c3f530c0
        db.session.add(r)
        r = db.Integration(name="rag", data={}, engine="rag")
        db.session.add(r)

        # Lightwood should always be last (else tests break, why?)
        r = db.Integration(name="lightwood", data={}, engine="lightwood")
        db.session.add(r)

        db.session.flush()

        self.lw_integration_id = r.id

        # default project
        r = db.Project(name="mindsdb")
        db.session.add(r)

        db.session.commit()
        return db

    @staticmethod
    def ret_to_df(ret):
        # converts executor response to dataframe
        columns = [col.alias if col.alias is not None else col.name for col in ret.columns]
        return pd.DataFrame(ret.data, columns=columns)


class BaseExecutorTest(BaseUnitTest):
    """
    Set up executor: mock data handler
    """

    def setup_method(self):
        super().setup_method()
        self.set_executor()

    def set_executor(self, mock_lightwood=False, mock_model_controller=False, import_dummy_ml=False):
        # creates executor instance with mocked model_interface
        from mindsdb.api.mysql.mysql_proxy.controllers.session_controller import (
            SessionController,
        )
        from mindsdb.api.mysql.mysql_proxy.executor.executor_commands import (
            ExecuteCommands,
        )
        from mindsdb.interfaces.database.integrations import integration_controller
        from mindsdb.interfaces.file.file_controller import FileController
        from mindsdb.interfaces.model.model_controller import ModelController
        from mindsdb.utilities.context import context as ctx

        self.file_controller = FileController()

        if mock_model_controller:
            model_controller = mock.Mock()
            self.mock_model_controller = model_controller
        else:
            model_controller = ModelController()

        # no predictors yet
        # self.mock_model_controller.get_models.side_effect = lambda: []

        if import_dummy_ml:
            spec = importlib.util.spec_from_file_location(
                "dummy_ml_handler", "./tests/unit/dummy_ml_handler/__init__.py"
            )
            foo = importlib.util.module_from_spec(spec)
            sys.modules["dummy_ml_handler"] = foo
            spec.loader.exec_module(foo)

            handler_module = sys.modules["dummy_ml_handler"]
            handler_meta = integration_controller._get_handler_meta(handler_module)
            integration_controller.handlers_import_status[handler_meta["name"]] = handler_meta

        if mock_lightwood:
            predict_patcher = mock.patch("mindsdb.integrations.libs.ml_exec_base.BaseMLEngineExec.predict")
            self.mock_predict = predict_patcher.__enter__()

            create_patcher = mock.patch("mindsdb.integrations.handlers.lightwood_handler.Handler.create")
            self.mock_create = create_patcher.__enter__()

        ctx.set_default()
        sql_session = SessionController()
        sql_session.database = "mindsdb"
        sql_session.integration_controller = integration_controller

        self.command_executor = ExecuteCommands(sql_session, executor=None)

        # disable cache. it is need to check predictor input
        config_patch = mock.patch("mindsdb.utilities.cache.FileCache.get")
        self.mock_config = config_patch.__enter__()
        self.mock_config.side_effect = lambda x: None

    def set_handler(self, mock_handler, name, tables, engine="postgres"):
        # integration
        # delete by name
        r = self.db.Integration.query.filter_by(name=name).first()
        if r is not None:
            self.db.session.delete(r)

        # create
        r = self.db.Integration(name=name, data={}, engine=engine)
        self.db.session.add(r)
        self.db.session.commit()

        from mindsdb.integrations.libs.response import RESPONSE_TYPE
        from mindsdb.integrations.libs.response import HandlerResponse as Response

        def handler_response(df):
            response = Response(RESPONSE_TYPE.TABLE, df)
            return response

        def get_tables_f():
            tables_ar = []
            for table in tables:
                tables_ar.append(
                    {
                        "table_schema": "public",
                        "table_name": table,
                        "table_type": "BASE TABLE",
                    }
                )

            return handler_response(
                pd.DataFrame(
                    [
                        {
                            "table_schema": "public",
                            "table_name": "table1",
                            "table_type": "BASE TABLE",
                        }
                    ]
                )
            )

        mock_handler().get_tables.side_effect = get_tables_f

        def get_columns_f(table_name):
            type = "varchar"
            cols = []
            for col, typ in tables[table_name].dtypes.items():
                if pd.api.types.is_integer_dtype(typ):
                    type = "integer"
                elif pd.api.types.is_float_dtype(typ):
                    type = "float"
                elif pd.api.types.is_datetime64_dtype(typ):
                    type = "datetime"
                cols.append({"Field": col, "Type": type})
            return handler_response(pd.DataFrame(cols))

        mock_handler().get_columns.side_effect = get_columns_f

        # use duckdb to execute query for integrations
        def native_query_f(query):
            con = duckdb.connect(database=":memory:")

            for table, df in tables.items():
                con.register(table, df)
            try:
                result_df = con.execute(query).fetchdf()
                result_df = result_df.replace({np.nan: None})
            except:
                # it can be not supported command like update or insert
                result_df = pd.DataFrame()
            for table in tables.keys():
                con.unregister(table)

            con.close()
            return handler_response(result_df)

        def query_f(query):
            renderer = SqlalchemyRender("postgres")
            query_str = renderer.get_string(query, with_failback=True)
            return native_query_f(query_str)

        mock_handler().native_query.side_effect = native_query_f

        mock_handler().query.side_effect = query_f

    def set_project(self, project):
        r = self.db.Project.query.filter_by(name=project["name"]).first()
        if r is not None:
            self.db.session.delete(r)

        r = self.db.Project(
            id=1,
            name=project["name"],
        )
        self.db.session.add(r)
        self.db.session.commit()


class BaseExecutorDummyML(BaseExecutorTest):
    """
    Set up executor: mock data handler
    """

    def setup_method(self):
        super().setup_method()
        self.set_executor(import_dummy_ml=True)


class BaseExecutorMockPredictor(BaseExecutorTest):
    """
    Set up executor: mock data handler and LW handler
    """

    def setup_method(self):
        super().setup_method()
        self.set_executor(mock_lightwood=True, mock_model_controller=True)

    def set_predictor(self, predictor):
        # fill model_interface mock with predictor data for test case

        # clear calls
        self.mock_model_controller.reset_mock()
        self.mock_predict.reset_mock()
        self.mock_create.reset_mock()

        # remove previous predictor record
        r = self.db.Predictor.query.filter_by(name=predictor["name"]).first()
        if r is not None:
            self.db.session.delete(r)

        if "problem_definition" not in predictor:
            predictor["problem_definition"] = {"timeseries_settings": {"is_timeseries": False}}

        # add predictor to table
        r = self.db.Predictor(
            name=predictor["name"],
            data={"dtypes": predictor["dtypes"]},
            learn_args=predictor["problem_definition"],
            to_predict=predictor["predict"],
            integration_id=self.lw_integration_id,
            project_id=1,
            status="complete",
        )
        self.db.session.add(r)
        self.db.session.commit()

        def predict_f(_model_name, data, pred_format="dict", *args, **kargs):
            dict_arr = []
            explain_arr = []
            if isinstance(data, dict):
                data = [data]

            predicted_value = predictor["predicted_value"]
            target = predictor["predict"]

            meta = {
                # 'select_data_query': None, 'when_data': None,
                "original": None,
                "confidence": 0.8,
                "anomaly": None,
            }

            data = copy.deepcopy(data)
            for row in data:
                # row = row.copy()
                exp_row = {
                    "predicted_value": predictor["predicted_value"],
                    "confidence": 0.9999,
                    "anomaly": None,
                    "truth": None,
                }
                explain_arr.append({predictor["predict"]: exp_row})

                row[target] = predicted_value
                # dict_arr.append({predictor['predict']: row})

                for k, v in meta.items():
                    row[f"{target}_{k}"] = v
                row[f"{target}_explain"] = str(exp_row)

            if pred_format == "explain":
                return explain_arr
            return pd.DataFrame(data)

        predictor_record = {
            "version": None,
            "is_active": None,
            "status": "complete",
            "current_phase": None,
            "accuracy": 0.9992752583404642,
            "data_source": None,
            "update": "available",
            "data_source_name": None,
            "mindsdb_version": "22.3.5.0",
            "error": None,
            "train_end_at": None,
            "updated_at": dt.datetime(2022, 5, 12, 16, 40, 26),
            "created_at": dt.datetime(2022, 4, 4, 14, 48, 39),
        }
        predictor["dtype_dict"] = predictor["dtypes"]
        predictor_record.update(predictor)

        def get_model_data_f(name, *args):
            if name != predictor["name"]:
                raise Exception(f"Model does not exists: {name}")
            return predictor_record

        # inject predictor info to model interface
        self.mock_predict.side_effect = predict_f
        self.mock_model_controller.get_models.side_effect = lambda: [predictor_record]
        self.mock_model_controller.get_model_data.side_effect = get_model_data_f<|MERGE_RESOLUTION|>--- conflicted
+++ resolved
@@ -116,13 +116,7 @@
         db.session.add(r)
         r = db.Integration(name="anomaly_detection", data={}, engine="anomaly_detection")
         db.session.add(r)
-<<<<<<< HEAD
         r = db.Integration(name="langchain_embedding", data={}, engine="langchain_embedding")
-=======
-        r = db.Integration(
-            name="langchain_embedding", data={}, engine="langchain_embedding"
-        )
->>>>>>> c3f530c0
         db.session.add(r)
         r = db.Integration(name="rag", data={}, engine="rag")
         db.session.add(r)
